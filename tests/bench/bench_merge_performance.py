"""Ad-hoc benchmark to compare legacy inline merge logic vs helper functions.

Relocated under tests/ so it is clearly a developer utility and not part of
runtime distribution. Still runnable directly:

    python -m tests.bench.bench_merge_performance

Outputs JSON summary to tests/_test_outputs/merge_bench.json (consistent with other
test artifacts) and prints a human-readable verdict.
"""

from __future__ import annotations

import json
import random
import statistics
import time
from collections.abc import Callable, Mapping
from pathlib import Path
from typing import Any

SAMPLES = 2_000  # number of keys
MERGE_ITERS = 200  # merge operations per run
REPEAT = 5  # repetitions for timing stability

random.seed(42)
BASE = {f"Node{i}": {"a": i, "b": i * 2} for i in range(SAMPLES)}
USER_OK = {f"Node{i}": {"c": i + 1} for i in range(0, SAMPLES, 2)}
USER_BAD = {f"Bad{i}": [1, 2, 3] for i in range(0, SAMPLES, 10)}
USER_MIX = USER_OK | USER_BAD  # Python 3.9+ dict union


def legacy_merge(base: dict[str, Any], user: dict[str, Any]) -> dict[str, Any]:
    target = {k: (v.copy() if isinstance(v, dict) else v) for k, v in base.items()}
    for key, val in user.items():
        if isinstance(val, Mapping):
            existing = target.get(key)
            if key not in target or not isinstance(existing, Mapping):
                target[key] = dict(val)
            else:
                existing.update(val)
        else:
            pass  # simulate skip
    return target


def helper_merge(base: dict[str, Any], user: dict[str, Any]) -> dict[str, Any]:
    target = {k: (v.copy() if isinstance(v, dict) else v) for k, v in base.items()}

    def _merge_user_sampler_entry(key: str, val):
        if not isinstance(val, Mapping):
            return
        existing = target.get(key)
        if key not in target or not isinstance(existing, Mapping):
            target[key] = dict(val)
        else:
            existing.update(val)

    for key, val in user.items():
        _merge_user_sampler_entry(key, val)
    return target


def time_fn(fn: Callable[[dict[str, Any], dict[str, Any]], dict[str, Any]], label: str) -> float:
    timings = []
    for _ in range(REPEAT):
        start = time.perf_counter()
        for _ in range(MERGE_ITERS):
            fn(BASE, USER_MIX)
        end = time.perf_counter()
        timings.append(end - start)
    avg = statistics.mean(timings)
    stdev = statistics.pstdev(timings)
    print(f"{label}: avg={avg:.6f}s stdev={stdev:.6f}s over {REPEAT} runs")
    return avg


def main():
    print("Benchmark merge strategies (synthetic)")
    legacy_avg = time_fn(legacy_merge, "legacy-inline")
    helper_avg = time_fn(helper_merge, "helper-func")
    diff = helper_avg - legacy_avg
    pct = (diff / legacy_avg * 100.0) if legacy_avg else 0.0
    verdict = "OK (<=5% overhead)" if pct <= 5 else "Check: >5% overhead"
    result = {
        "legacy_avg_s": legacy_avg,
        "helper_avg_s": helper_avg,
        "delta_s": diff,
        "delta_pct": pct,
        "verdict": verdict,
        "config": {
            "SAMPLES": SAMPLES,
            "MERGE_ITERS": MERGE_ITERS,
            "REPEAT": REPEAT,
        },
    }
    print(f"Delta: {diff:.6f}s ({pct:.2f}%) -> {verdict}")
<<<<<<< HEAD
    # Use unified test outputs directory
    out_dir = os.path.abspath(os.path.join(os.path.dirname(__file__), "..", "tests/_test_outputs"))
    # Fallback: project root tests/_test_outputs if relative path doesn't exist
    if not os.path.isdir(out_dir):
        out_dir = os.path.abspath(os.path.join(os.path.dirname(__file__), "..", "..", "tests/_test_outputs"))
    os.makedirs(out_dir, exist_ok=True)
    with open(os.path.join(out_dir, "merge_bench.json"), "w", encoding="utf-8") as f:
=======
    repo_root = Path(__file__).resolve().parents[2]
    out_dir = repo_root / "tests" / "_test_outputs"
    out_dir.mkdir(parents=True, exist_ok=True)
    out_file = out_dir / "merge_bench.json"
    with out_file.open("w", encoding="utf-8") as f:
>>>>>>> 1f61344f
        json.dump(result, f, indent=2)
    print(f"Wrote {out_file}")


if __name__ == "__main__":  # pragma: no cover - manual utility
    main()<|MERGE_RESOLUTION|>--- conflicted
+++ resolved
@@ -95,21 +95,11 @@
         },
     }
     print(f"Delta: {diff:.6f}s ({pct:.2f}%) -> {verdict}")
-<<<<<<< HEAD
-    # Use unified test outputs directory
-    out_dir = os.path.abspath(os.path.join(os.path.dirname(__file__), "..", "tests/_test_outputs"))
-    # Fallback: project root tests/_test_outputs if relative path doesn't exist
-    if not os.path.isdir(out_dir):
-        out_dir = os.path.abspath(os.path.join(os.path.dirname(__file__), "..", "..", "tests/_test_outputs"))
-    os.makedirs(out_dir, exist_ok=True)
-    with open(os.path.join(out_dir, "merge_bench.json"), "w", encoding="utf-8") as f:
-=======
     repo_root = Path(__file__).resolve().parents[2]
     out_dir = repo_root / "tests" / "_test_outputs"
     out_dir.mkdir(parents=True, exist_ok=True)
     out_file = out_dir / "merge_bench.json"
     with out_file.open("w", encoding="utf-8") as f:
->>>>>>> 1f61344f
         json.dump(result, f, indent=2)
     print(f"Wrote {out_file}")
 
