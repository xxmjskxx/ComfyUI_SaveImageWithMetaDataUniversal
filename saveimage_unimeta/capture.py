"""Capture and format ComfyUI workflow metadata with runtime fallbacks.

The module wires together the runtime-merged capture definitions (defaults +
extensions + optional user rules), the `saveimage_unimeta.hook` prompt cache,
and the PNGInfo/A1111 output helpers so every save node can emit hashes,
workflow context, and filenames consistently with the rules in
`.github/copilot-instructions.md`.
"""

import json
import logging
import os
import re
from collections.abc import Iterable, Iterator
from types import SimpleNamespace
from typing import Any, NamedTuple

import folder_paths

# Use the aggregated, runtime-merged definitions (defaults + extensions + optional user JSON)
from .defs import CAPTURE_FIELD_LIST
from .defs.formatters import (
    calc_lora_hash,
    calc_model_hash,
    calc_unet_hash,
    calc_vae_hash,
    display_model_name,
    display_vae_name,
    extract_embedding_hashes,
    extract_embedding_names,
)
from .defs import formatters as _hashfmt  # access HASH_LOG_MODE at runtime
from .defs.meta import MetaField
from .utils.color import cstr
from .utils import pathresolve
from .version import resolve_runtime_version

from nodes import NODE_CLASS_MAPPINGS

# In unit tests we set METADATA_TEST_MODE to avoid importing the real hook module,
# which drags in ComfyUI runtime-only dependencies (folder_paths, piexif, etc.).
_TEST_MODE = bool(os.environ.get("METADATA_TEST_MODE"))
if not _TEST_MODE:
    from . import hook
else:  # Lightweight stub sufficient for get_inputs traversal

    class _PromptExecuterStub:  # pragma: no cover - simple container
        """A stub for the `PromptExecuter` class for testing purposes."""

        class Caches:
            """A stub for the `Caches` class."""

            outputs = {}

        caches = Caches()

    class _HookStub:  # pragma: no cover
        """A stub for the `hook` module for testing purposes."""

        current_prompt = {}
        current_extra_data = {}
        prompt_executer = _PromptExecuterStub()

    hook = _HookStub()

try:  # Runtime environment (ComfyUI) provides these; guard for static analysis / tests.
    from comfy_execution.graph import DynamicPrompt
    from execution import get_input_data
except ImportError:  # Fallback stubs allow linting/tests outside ComfyUI runtime.

    def get_input_data(*args, **kwargs):
        """A stub for the `get_input_data` function for testing purposes."""
        return ({},)  # Minimal shape: first element mapping

    class DynamicPrompt(dict):
        """A stub for the `DynamicPrompt` class for testing purposes."""

        def __init__(self, *a, **k):
            """Initializes the `DynamicPrompt` stub."""
            super().__init__()


class _OutputCacheCompat:
    """Bridge ComfyUI 0.3.64 dict caches with the 0.3.65+ execution API.

<<<<<<< HEAD
    ComfyUI 0.3.65+ changed get_input_data to expect an execution_list with
    get_output_cache() method instead of a plain dict. This wrapper provides
    backward compatibility by wrapping the outputs dict with the expected interface.

    Some ComfyUI versions call get_output_cache() while others call get_cache().
    This wrapper provides both methods for maximum compatibility.
=======
    Starting in 0.3.65 the runtime calls ``get_input_data`` with an object that
    exposes ``get_output_cache`` (and sometimes ``get_cache``) instead of a raw
    dict. Older builds still pass a dict populated by ``prompt_executer``. This
    wrapper keeps our capture traversal stable by presenting the newer methods
    while delegating lookups to the original outputs mapping.
>>>>>>> 1f61344f
    """

    def __init__(self, outputs_dict):
        """Initializes the `_OutputCacheCompat` wrapper.

        Args:
            outputs_dict (dict): The dictionary of node outputs.
        """
        self._outputs = outputs_dict if outputs_dict is not None else {}

    def get_output_cache(self, input_unique_id, unique_id):
        """Return the cached output for a given node ID.

        Args:
            input_unique_id (str): The ID of the node to get the output from.
            unique_id (str): The ID of the current node (unused).

        Returns:
            The cached output, or None if not found.
        """
        return self._outputs.get(input_unique_id)

    def get_cache(self, input_unique_id, unique_id):
<<<<<<< HEAD
        """Alias for get_output_cache for compatibility with different ComfyUI versions.

        Args:
            input_unique_id: The node ID to get output from
            unique_id: The current node ID (unused in dict-based cache)

        Returns:
            The cached output tuple or None if not found
        """
        return self.get_output_cache(input_unique_id, unique_id)


# Versioning and feature flags
CAPTURE_VERSION = "1.2.2"
=======
        """An alias for `get_output_cache` for backward compatibility.

        Args:
            input_unique_id (str): The ID of the node to get the output from.
            unique_id (str): The ID of the current node (unused).

        Returns:
            The cached output, or None if not found.
        """
        return self.get_output_cache(input_unique_id, unique_id)
>>>>>>> 1f61344f


# Dynamic flag function so tests can toggle at runtime instead of snapshot at import
def _include_hash_detail() -> bool:
    """Check if hash detail should be included in the metadata.

    This function checks the `METADATA_NO_HASH_DETAIL` environment variable to
    determine whether to include a detailed hash section in the metadata.

    Returns:
        bool: True if hash detail should be included, False otherwise.
    """
    return os.environ.get("METADATA_NO_HASH_DETAIL", "").strip() == ""


# LoRA summary toggle (enabled by default). Set METADATA_NO_LORA_SUMMARY to suppress
def _include_lora_summary() -> bool:
    """Return True when the aggregated ``LoRAs:`` summary line may be emitted.

    ``METADATA_NO_LORA_SUMMARY`` disables only the compact comma-separated
    summary that sits immediately before the ``Hashes`` entry so uploads remain
    tidy. Individual ``Lora_X Model name`` / ``Strength`` rows are preserved
    even when the summary is suppressed.

    Returns:
        bool: True if the LoRA summary should be included, False otherwise.
    """
    return os.environ.get("METADATA_NO_LORA_SUMMARY", "").strip() == ""


logger = logging.getLogger(__name__)


def _debug_prompts_enabled() -> bool:
    """Check if verbose prompt and sampler debug logging is enabled.

    This function checks the `METADATA_DEBUG_PROMPTS` environment variable to
    determine whether detailed logging for prompt and sampler processing should
    be activated.

    Returns:
        bool: True if debug logging is enabled, False otherwise.
    """
    return os.environ.get("METADATA_DEBUG_PROMPTS", "").strip() != ""


class _LoRARecord(NamedTuple):
    """A structured record for holding LoRA metadata.

    Attributes:
        name (str): The name of the LoRA.
        hash (str | None): The hash of the LoRA.
        strength_model (float | None): The model strength of the LoRA.
        strength_clip (float | None): The CLIP strength of the LoRA.
    """

    name: str
    hash: str | None
    strength_model: float | None
    strength_clip: float | None


_LORA_FIELD_INDEX_RE = re.compile(r"(\d+)(?!.*\d)")


# If user toggled debug flag, ensure logger emits DEBUG regardless of inherited root level.
if _debug_prompts_enabled():
    try:
        logger.setLevel(logging.DEBUG)
    except Exception:
        pass  # Setting log level may fail if logger is misconfigured - continue anyway
    try:
        # Ensure at least one handler is attached so debug lines are visible
        added_handler = False
        if not logger.handlers:
            handler = logging.StreamHandler()
            handler.setLevel(logging.DEBUG)
            handler.setFormatter(logging.Formatter("[%(levelname)s] %(message)s"))
            logger.addHandler(handler)
            added_handler = True
        # Avoid duplicate logs when root also has handlers by not propagating
        logger.propagate = False
    except Exception:
        pass  # Logger configuration may fail - continue without debug logging


class Capture:
    """Metadata capture and formatting orchestration.

        Core responsibilities:
                * Traverse the active ComfyUI graph and collect raw inputs according to
                    declarative rules (``CAPTURE_FIELD_LIST``).
                * Normalize, validate, and post-process captured values (prompts,
                    model/VAE/LoRA names, strengths, hashes, etc.).
                * Generate a PNGInfo dictionary and flatten it into an
                    Automatic1111-style parameter string.

        Environment flags (evaluated per call):
                * ``METADATA_NO_HASH_DETAIL`` – suppress the structured hash detail JSON
                    section.
                * ``METADATA_NO_LORA_SUMMARY`` – suppress the aggregated ``LoRAs:`` line
                    (per-LoRA entries remain).
                * ``METADATA_TEST_MODE`` – enable deterministic multiline formatting and
                    hook stubs for tests.
                * ``METADATA_DEBUG_PROMPTS`` – emit verbose prompt capture diagnostics.

    Notes:
        The public API intentionally stays backward compatible with the
        historical ``gen_parameters_str(pnginfo_dict)`` signature; keyword
        overrides (e.g., ``include_lora_summary``) remain optional for legacy
        callers.
    """

    @staticmethod
    def _clean_name(value: Any, drop_extension: bool = False) -> str:
        """Normalize a model, embedding, or LoRA name for display.

        This method takes a raw value, which may be a string, a list, or a
        tuple, and processes it to produce a clean, human-readable name. It
        handles the extraction of the name from container types, removes path
        information and quotes, and optionally strips the file extension.

        Args:
            value (Any): The raw value to be cleaned.
            drop_extension (bool, optional): If True, the file extension is
                removed from the name. Defaults to False.

        Returns:
            str: The cleaned name, or "unknown" if normalization fails.
        """
        try:
            if isinstance(value, list | tuple):  # noqa: UP038
                # Capture tuples may include contextual metadata: (node_id, actual_value, optional_field_name).
                # For 2+ element tuples: extract index 1 (the actual value), not index 0 (the node id).
                # This ensures we display "EasyNegative.safetensors" rather than node id "42"
                # when processing captures like (42, "EasyNegative.safetensors", "text").
                # For single-element containers: some loaders wrap names in a list, so extract index 0.
                if len(value) >= 2:
                    value = value[1]
                elif len(value) == 1:
                    value = value[0]
                else:
                    return "unknown"
            if not isinstance(value, str):
                value = str(value)
            # Normalize path separators first (support mixed or escaped sequences)
            # UNC paths like \\server\share\model.ckpt should reduce to 'model' when drop_extension.
            # On some platforms os.path.basename on a UNC may still return the full trailing component chain
            # if trailing slashes are inconsistent; we defensively split manually after normalization.
            norm = value.replace("\\\\", "\\")
            # Guard against accidental leading double-backslash UNC root leaking into display.
            # We only want the final component for display; intermediate share names are not user‑critical here.
            parts = re.split(r"[/\\]", norm.rstrip("/\\")) if isinstance(norm, str) else [str(norm)]
            base = parts[-1] if parts else norm
            cleaned = base.strip().strip("'").strip('"')
            if drop_extension:
                cleaned = os.path.splitext(cleaned)[0]
            return cleaned
        except Exception:
            try:
                return str(value)
            except Exception:
                return "unknown"

    @staticmethod
    def _extract_value(item: Any) -> Any:
        """Extract the payload component from capture entries of varying shapes.

        This method handles the different formats of capture entries that can be
        produced by the rule evaluation layer. It extracts the core value from
        tuples or lists, which may contain additional contextual information
        such as the node ID.

        Accepted shapes (emitted by different rule expansion paths):
            * ``(node_id, value)`` — common single-source capture.
            * ``(node_id, value, distance)`` or ``(node_id, value, field_name)``
              — enriched context tuples.
            * ``value`` — bare value when no node provenance was attached.

        Args:
            item (Any): The capture entry, which can be a tuple, list, or a
                bare object.

        Returns:
            Any: The extracted value, or None if the entry is an empty container.
        """
        if isinstance(item, list | tuple):  # noqa: UP038
            if len(item) >= 2:
                return item[1]
            if len(item) == 1:
                return item[0]
            return None
        return item

    @staticmethod
    def _iter_values(items: Iterable[Any]) -> Iterator[Any]:
        """Iterate over the values of capture entries, yielding only the underlying values from heterogenous capture tuples.

        This method takes an iterable of capture entries and yields the
        underlying value of each entry, using `_extract_value` to handle the
        different entry formats.

        Args:
            items (Iterable[Any]): An iterable of capture entries.

        Yields:
            Iterator[Any]: An iterator over the extracted values. Underlying scalar/string/object values suitable for downstream formatting.
        """
        for it in items:
            yield Capture._extract_value(it)

    @staticmethod
    def _looks_like_hex_hash(value: Any) -> bool:
        """Return True when ``value`` resembles a truncated or full hex hash."""

        if not isinstance(value, str):
            return False
        candidate = value.strip()
        # Hash helpers emit 10 char truncations but allow longer (e.g., cached 64 char).
        if len(candidate) < 8 or len(candidate) > 64:
            return False
        return bool(re.fullmatch(r"[0-9a-fA-F]+", candidate))

    @staticmethod
    def _build_prompt_embedding_stub_input() -> tuple[dict[str, list[Any]], ...]:
        """Return a lightweight ``input_data`` stub so embedding hashes resolve.

        The helper mirrors the structure produced by ``get_input_data`` just
        enough for ``extract_embedding_names`` / ``extract_embedding_hashes`` to
        work. It wires a faux tokenizer/CLIP stack whose ``embedding_directory``
        entries come from ``folder_paths.get_folder_paths('embeddings')``.
        This stub is used by the embedding
        formatters to resolve the paths to embedding files and compute their
        hashes, even in the absence of a true CLIP node in the workflow.

        Returns:
            tuple[dict[str, list[Any]], ...]: A tuple containing a dictionary
                that represents the stub input data.
        """

        try:
            embed_dirs = folder_paths.get_folder_paths("embeddings")
        except Exception:
            embed_dirs = []

        clip_stub = SimpleNamespace(
            embedding_directory=embed_dirs,
            embedding_identifier="embedding:",
        )
        tokenizer_stub = SimpleNamespace(
            clip_l=clip_stub,
            clip_h=clip_stub,
            clip_g=clip_stub,
            clip=clip_stub,
        )
        container = SimpleNamespace(tokenizer=tokenizer_stub)
        return ({"clip": [container]},)

    @classmethod
    def _augment_embeddings_from_prompts(cls, inputs: dict[MetaField, list[tuple[Any, ...]]]) -> None:
        """Extract embedding information from prompt text.

        This method scans the positive and negative prompt strings for embedding
        tokens (e.g., `embedding:my_embedding`). When found, it extracts the
        embedding name and hash and adds them to the `inputs` dictionary as if
        they were captured from a dedicated embedding loader node.

        Args:
            inputs (dict[MetaField, list[tuple[Any, ...]]]): The dictionary of
                captured inputs to be augmented.
        """

        prompt_fields: tuple[tuple[str, MetaField], ...] = (
            ("positive_prompt", MetaField.POSITIVE_PROMPT),
            ("negative_prompt", MetaField.NEGATIVE_PROMPT),
        )

        try:
            stub_input = cls._build_prompt_embedding_stub_input()
        except Exception as exc:  # pragma: no cover - defensive path
            logger.debug("[Metadata Lib] Failed to build embedding stub input: %r", exc)
            return

        existing: set[str] = set()
        for entry in inputs.get(MetaField.EMBEDDING_NAME, []):
            cleaned = cls._clean_name(cls._extract_value(entry), drop_extension=True).lower()
            if cleaned:
                existing.add(cleaned)

        def _source_key(item: tuple[Any, ...]) -> Any:
            if isinstance(item, list | tuple) and item:
                return item[0]
            return "prompt-scan"

        for label, metafield in prompt_fields:
            prompt_entries = inputs.get(metafield, [])
            if not prompt_entries:
                continue
            for entry in prompt_entries:
                text = cls._extract_value(entry)
                if not isinstance(text, str) or "embedding:" not in text.lower():
                    continue
                try:
                    names = extract_embedding_names(text, stub_input)
                    hashes = extract_embedding_hashes(text, stub_input)
                except Exception as exc:  # pragma: no cover - defensive path
                    logger.debug("[Metadata Lib] Prompt embedding scan failed: %r", exc)
                    continue
                for idx, name in enumerate(names):
                    key = cls._clean_name(name, drop_extension=True).lower()
                    if not key or key in existing:
                        continue
                    existing.add(key)
                    src = _source_key(entry)
                    field_marker = f"{label}_embedding"
                    inputs.setdefault(MetaField.EMBEDDING_NAME, []).append((src, name, field_marker))
                    hash_val = hashes[idx] if idx < len(hashes) else None
                    if hash_val:
                        inputs.setdefault(MetaField.EMBEDDING_HASH, []).append((src, hash_val, field_marker))

    @classmethod
    def get_inputs(cls) -> dict[MetaField, list[tuple[Any, ...]]]:
        """Traverse the active prompt graph and aggregate metadata per ``MetaField``.

        For every node whose class type appears in ``CAPTURE_FIELD_LIST`` the
        traversal applies, in order:
            * validation hooks (skip entries when predicates fail),
            * prefix expansion for dynamic inputs (``clip_name1`` / ``clip_name2``),
            * explicit multi-field enumerations,
            * selector callables for derived data, and
            * direct ``field_name`` extraction fallbacks.

        Fallback augmentations retain previous behavior: Flux dual-prompt values
        are recovered from ``CLIPTextEncodeFlux`` inputs when validated fields
        are missing, inline ``<lora:...>`` patterns are parsed when loader nodes
        were absent, and embeddings referenced in prompt text are synthesized so
        downstream hashing stays consistent.

        Returns:
            dict[MetaField, list[tuple[Any, ...]]]: A dictionary mapping each
                `MetaField` to a list of captured values. Each value is a tuple
                containing the node ID, the captured value, and optionally the
                source field name.
        """
        inputs: dict[MetaField, list[tuple[Any, ...]]] = {}
        inline_prompt_nodes: set[str] = set()
        prompt = hook.current_prompt
        extra_data = hook.current_extra_data
        # In lightweight test mode or if a caller invoked capture before the runtime
        # hook fully initialized, the prompt_executer (or its caches) may be absent.
        # Rather than raising (which aborts saving and breaks isolated unit tests),
        # fall back to an empty outputs mapping. This preserves prior resilient
        # behavior (earlier versions tolerated missing runtime state) while still
        # exercising the rule traversal logic on provided prompt inputs.
        try:  # pragma: no cover - defensive path
            outputs = hook.prompt_executer.caches.outputs
        except Exception:
            outputs = {}

        # Wrap outputs dict with compatibility layer for ComfyUI 0.3.65+ API
        outputs_compat = _OutputCacheCompat(outputs)

        for node_id, obj in prompt.items():
            class_type = obj["class_type"]
            if class_type not in CAPTURE_FIELD_LIST:
                continue

            obj_class = NODE_CLASS_MAPPINGS[class_type]
            node_inputs = prompt[node_id]["inputs"]
            input_data = get_input_data(
                node_inputs,
                obj_class,
                node_id,
                outputs_compat,
                DynamicPrompt(prompt),
                extra_data,
            )

            # --- Normalize keys to MetaField enum for both default and user rules ---
            for meta_key, field_data in CAPTURE_FIELD_LIST[class_type].items():
                # Allow enum keys (default) and string/int keys (user JSON)
                if isinstance(meta_key, MetaField):
                    meta = meta_key
                elif isinstance(meta_key, str):
                    try:
                        meta = MetaField[meta_key]
                    except KeyError:
                        # Skip any invalid keys from the user's JSON file.
                        continue
                elif isinstance(meta_key, int):
                    try:
                        meta = MetaField(meta_key)
                    except ValueError:
                        continue
                else:
                    # Unknown key type
                    continue
                validate = field_data.get("validate")
                if validate is not None and not validate(node_id, obj, prompt, extra_data, outputs, input_data):
                    continue

                if meta not in inputs:
                    inputs[meta] = []

                allow_inline = bool(field_data.get("inline_lora_candidate")) and meta in {
                    MetaField.POSITIVE_PROMPT,
                    MetaField.NEGATIVE_PROMPT,
                }
                if allow_inline:
                    inline_prompt_nodes.add(str(node_id))

                # Handle our new "prefix" based selectors for multi-input nodes
                if "prefix" in field_data:
                    prefix = field_data["prefix"]
                    values = [
                        v[0]
                        for k, v in input_data[0].items()
                        if k.startswith(prefix) and isinstance(v, list) and v and v[0] != "None"
                    ]
                    tag = field_data.get("source_tag") or f"prefix:{prefix}"
                    for val in values:
                        if tag is not None:
                            inputs[meta].append((node_id, val, tag))
                        else:
                            inputs[meta].append((node_id, val))
                    continue

                # NEW: Handle explicit multi-field list enumeration produced by upgraded scanner ("fields": [list])
                if "fields" in field_data:
                    field_names = field_data.get("fields") or []
                    if isinstance(field_names, list | tuple):  # noqa: UP038
                        for fname in field_names:
                            try:
                                if not isinstance(fname, str):
                                    continue
                                value = input_data[0].get(fname)
                                if value is None:
                                    continue
                                format_func = field_data.get("format")
                                v = value
                                if isinstance(value, list) and len(value) > 0:
                                    v = value[0]
                                skip_hash_on_name = (
                                    isinstance(meta, MetaField)
                                    and meta
                                    in {
                                        MetaField.MODEL_NAME,
                                        MetaField.VAE_NAME,
                                        MetaField.LORA_MODEL_NAME,
                                    }
                                    and callable(format_func)
                                    and "hash" in getattr(format_func, "__name__", "").lower()
                                )
                                if format_func is not None and not skip_hash_on_name:
                                    funcname = getattr(format_func, "__name__", "").lower()
                                    # Guard expensive hash formatters unless value string appears path-like
                                    if (
                                        "unet_hash" in funcname
                                        or "model_hash" in funcname
                                        or "vae_hash" in funcname
                                        or "lora_hash" in funcname
                                    ):
                                        try:
                                            v_str = v if isinstance(v, str) else str(v)
                                        except Exception:  # pragma: no cover - string conversion failure
                                            v_str = None
                                        looks_like_file = False
                                        if isinstance(v_str, str):
                                            vl = v_str.lower()
                                            looks_like_file = (
                                                "\\" in v_str
                                                or "/" in v_str
                                                or any(vl.endswith(ext) for ext in pathresolve.SUPPORTED_MODEL_EXTENSIONS)
                                            )
                                        # If user enabled hash logging, allow calling even for name-like tokens
                                        try:
                                            log_mode = getattr(_hashfmt, "HASH_LOG_MODE", "none")
                                        except Exception:
                                            log_mode = "none"
                                        allow_call = (log_mode != "none") or (not isinstance(v, str) or looks_like_file)
                                        if allow_call:
                                            try:
                                                v = format_func(v, input_data)
                                            except (OSError, ValueError) as e:
                                                logger.debug(
                                                    "[Metadata Capture] Hash formatter skipped (%s): %r",
                                                    funcname,
                                                    e,
                                                )
                                            except Exception as e:  # pragma: no cover - unexpected
                                                logger.debug(
                                                    "[Metadata Capture] Hash formatter unexpected error %s: %r",
                                                    funcname,
                                                    e,
                                                )
                                    else:
                                        try:
                                            v = format_func(v, input_data)
                                        except (ValueError, TypeError) as e:
                                            logger.debug(
                                                "[Metadata Capture] Formatter '%s' value/type issue: %r",
                                                funcname,
                                                e,
                                            )
                                        except Exception as e:  # pragma: no cover
                                            logger.debug(
                                                "[Metadata Capture] Formatter '%s' unexpected error: %r",
                                                funcname,
                                                e,
                                            )
                                tag = field_data.get("source_tag") or fname
                                if isinstance(v, list):
                                    for x in v:
                                        inputs[meta].append((node_id, x, tag))
                                else:
                                    inputs[meta].append((node_id, v, tag))
                            except KeyError as e:  # missing field in input_data mapping
                                logger.debug(
                                    "[Metadata Capture] Missing expected field '%s' in multi-field rule: %r",
                                    fname,
                                    e,
                                )
                                continue
                            except Exception as e:  # pragma: no cover - defensive
                                logger.debug(
                                    "[Metadata Capture] Unexpected multi-field processing error: %r",
                                    e,
                                )
                                continue
                    continue

                selector = field_data.get("selector")
                if selector is not None:
                    try:
                        v = selector(node_id, obj, prompt, extra_data, outputs, input_data)
                    except (KeyError, AttributeError, TypeError, ValueError) as e:
                        logger.debug(
                            "[Metadata Capture] Selector suppressed for node %s (%s): %r",
                            node_id,
                            meta.name if isinstance(meta, MetaField) else meta,
                            e,
                        )
                        v = None
                    except Exception as e:  # pragma: no cover - unexpected selector failure
                        logger.debug(
                            "[Metadata Capture] Selector unexpected error node %s: %r",
                            node_id,
                            e,
                        )
                        v = None
                    tag = field_data.get("source_tag") or getattr(selector, "__name__", None)
                    if isinstance(v, list):
                        for x in v:
                            if tag is not None:
                                inputs[meta].append((node_id, x, tag))
                            else:
                                inputs[meta].append((node_id, x))
                    elif v is not None:
                        if tag is not None:
                            inputs[meta].append((node_id, v, tag))
                        else:
                            inputs[meta].append((node_id, v))
                    continue

                if "field_name" in field_data:
                    field_name = field_data["field_name"]
                    value = input_data[0].get(field_name)
                    if value is not None:
                        format_func = field_data.get("format")
                        v = value[0] if isinstance(value, list) and len(value) > 0 else value
                        skip_hash_on_name = (
                            isinstance(meta, MetaField)
                            and meta
                            in {
                                MetaField.MODEL_NAME,
                                MetaField.VAE_NAME,
                                MetaField.LORA_MODEL_NAME,
                            }
                            and callable(format_func)
                            and "hash" in getattr(format_func, "__name__", "").lower()
                        )
                        if format_func is not None and not skip_hash_on_name:
                            funcname = getattr(format_func, "__name__", "").lower()
                            if "unet_hash" in funcname or "model_hash" in funcname or "vae_hash" in funcname or "lora_hash" in funcname:
                                try:
                                    v_str = v if isinstance(v, str) else str(v)
                                except Exception:  # pragma: no cover
                                    v_str = None
                                looks_like_file = False
                                if isinstance(v_str, str):
                                    vl = v_str.lower()
                                    looks_like_file = (
                                        "\\" in v_str
                                        or "/" in v_str
                                        or any(vl.endswith(ext) for ext in pathresolve.SUPPORTED_MODEL_EXTENSIONS)
                                    )
                                try:
                                    log_mode = getattr(_hashfmt, "HASH_LOG_MODE", "none")
                                except Exception:
                                    log_mode = "none"
                                allow_call = (log_mode != "none") or (not isinstance(v, str) or looks_like_file)
                                if allow_call:
                                    try:
                                        v = format_func(v, input_data)
                                    except (OSError, ValueError) as e:
                                        logger.debug(
                                            "[Metadata Capture] Hash formatter skipped (%s): %r",
                                            funcname,
                                            e,
                                        )
                                    except Exception as e:  # pragma: no cover
                                        logger.debug(
                                            "[Metadata Capture] Hash formatter unexpected error %s: %r",
                                            funcname,
                                            e,
                                        )
                            else:
                                try:
                                    v = format_func(v, input_data)
                                except (TypeError, ValueError) as e:
                                    logger.debug(
                                        "[Metadata Capture] Formatter '%s' value/type issue: %r",
                                        funcname,
                                        e,
                                    )
                                except Exception as e:  # pragma: no cover
                                    logger.debug(
                                        "[Metadata Capture] Formatter '%s' unexpected error: %r",
                                        funcname,
                                        e,
                                    )
                        tag = field_data.get("source_tag") or field_name
                        if isinstance(v, list):
                            for x in v:
                                inputs[meta].append((node_id, x, tag))
                        else:
                            inputs[meta].append((node_id, v, tag))

        # --- Flux dual-prompt fallback ---
        try:
            need_t5 = MetaField.T5_PROMPT not in inputs
            need_clip = MetaField.CLIP_PROMPT not in inputs
            if need_t5 or need_clip:
                DEBUG_PROMPTS = _debug_prompts_enabled()  # noqa: N806
                for node_id, obj in prompt.items():
                    if obj.get("class_type") != "CLIPTextEncodeFlux":
                        continue
                    try:
                        obj_class = NODE_CLASS_MAPPINGS[obj["class_type"]]
                        node_inputs = prompt[node_id]["inputs"]
                        input_data = get_input_data(
                            node_inputs,
                            obj_class,
                            node_id,
                            outputs_compat,
                            DynamicPrompt(prompt),
                            extra_data,
                        )
                        data_map = input_data[0]
                        if need_t5 and "t5xxl" in data_map:
                            raw = data_map["t5xxl"]
                            if isinstance(raw, list) and raw:
                                raw = raw[0]
                            if raw and isinstance(raw, str) and raw.strip():
                                inputs.setdefault(MetaField.T5_PROMPT, []).append((node_id, raw, "t5xxl"))
                                need_t5 = False
                        if need_clip and "clip_l" in data_map:
                            raw = data_map["clip_l"]
                            if isinstance(raw, list) and raw:
                                raw = raw[0]
                            if raw and isinstance(raw, str) and raw.strip():
                                inputs.setdefault(MetaField.CLIP_PROMPT, []).append((node_id, raw, "clip_l"))
                                need_clip = False
                        if DEBUG_PROMPTS and (not need_t5 or not need_clip):
                            logger.debug(
                                "[Metadata Debug] Flux fallback captured prompts: T5? %s CLIP? %s",
                                (not need_t5),
                                (not need_clip),
                            )
                        if not need_t5 and not need_clip:
                            break
                    except Exception:  # Skip invalid slot data and try next slot
                        continue
        except Exception:
            pass  # Text encoder extraction may fail - continue with available metadata

        # Inline LoRA fallback extraction for test mode / prompt-only presence
        try:
            has_lora_entries = bool(inputs.get(MetaField.LORA_MODEL_NAME))
            inline_filter: set[str] | None = {str(node_id) for node_id in inline_prompt_nodes} if inline_prompt_nodes else None
            should_attempt_inline = (not has_lora_entries) and bool(inline_filter)
            if should_attempt_inline:
                import re

                pattern = re.compile(r"<lora:([A-Za-z0-9_\-]+):([0-9]*\.?[0-9]+)(?::([0-9]*\.?[0-9]+))?>")
                raw_candidates: list[str] = []
                for prompt_meta in (MetaField.POSITIVE_PROMPT, MetaField.NEGATIVE_PROMPT):
                    for tup in inputs.get(prompt_meta) or ():
                        node_ref = None
                        if isinstance(tup, list | tuple) and tup:
                            node_ref = str(tup[0])
                        node_id_allowed = True
                        if inline_filter is not None:
                            if node_ref is None:
                                node_id_allowed = False
                            else:
                                node_id_allowed = node_ref in inline_filter
                        if not node_id_allowed:
                            continue
                        val = cls._extract_value(tup)
                        if isinstance(val, str):
                            raw_candidates.append(val)
                if hasattr(hook, "current_prompt"):
                    for node_id, node_data in getattr(hook, "current_prompt", {}).items():
                        if inline_filter is not None and str(node_id) not in inline_filter:
                            continue
                        try:
                            for v in node_data.get("inputs", {}).values():
                                if isinstance(v, list | tuple):
                                    for vv in v:
                                        if isinstance(vv, str):
                                            raw_candidates.append(vv)
                                elif isinstance(v, str):
                                    raw_candidates.append(v)
                        except Exception:
                            continue
                seen: set[tuple[str, str, str | None]] = set()
                for text in raw_candidates:
                    for m in pattern.finditer(text):
                        name, sm, sc = m.group(1), m.group(2), m.group(3)
                        key = (name, sm, sc)
                        if key in seen:
                            continue
                        seen.add(key)
                        inputs.setdefault(MetaField.LORA_MODEL_NAME, []).append(("inline", name))
                        inputs.setdefault(MetaField.LORA_STRENGTH_MODEL, []).append(("inline", sm))
                        if sc is not None:
                            inputs.setdefault(MetaField.LORA_STRENGTH_CLIP, []).append(("inline", sc))
        except Exception:  # pragma: no cover
            pass  # Inline LoRA extraction may fail - continue with captured data

        inputs["__inline_prompt_nodes__"] = tuple(sorted(str(nid) for nid in inline_prompt_nodes))
        cls._augment_embeddings_from_prompts(inputs)

        return inputs

    @classmethod
    def gen_pnginfo_dict(
        cls,
        inputs_before_sampler_node: dict[MetaField, list[tuple[Any, ...]]],
        inputs_before_this_node: dict[MetaField, list[tuple[Any, ...]]],
        save_civitai_sampler: bool = False,
    ) -> dict[str, Any]:
        """Merge two capture snapshots into the normalized PNGInfo payload.

        Values captured before the sampler node take precedence, but the
        snapshot taken at the save node provides fallbacks so prompt merges,
        sampler/scheduler pairs, model and VAE identifiers, LoRA/embedding
        summaries, and optional Civitai sampler strings remain complete.
        Structured hash detail is appended unless ``METADATA_NO_HASH_DETAIL``
        disables it.

        Processes the raw captured data, normalizes it, and
        assembles it into a dictionary suitable for embedding in a PNG file. It
        handles the merging of prompts, model and VAE information, LoRA and
        embedding data, and optionally includes a structured hash detail section.

        The method takes two snapshots of the workflow inputs: one before the
        sampler node and one before the save node. This allows for more
        reliable inference of certain metadata fields by comparing the values at
        different stages of the workflow.

        Args:
            inputs_before_sampler_node (dict[MetaField, list[tuple[Any, ...]]]):
                Dictionary of metadata captured before the sampler node.
            inputs_before_this_node (dict[MetaField, list[tuple[Any, ...]]]):
                Dictionary of metadata captured immediately before this save node.
            save_civitai_sampler (bool, optional): Emit a Civitai-compatible
                sampler token when True. Defaults to False.

        Returns:
            dict[str, Any]: PNGInfo-ready metadata dictionary.
        """
        pnginfo_dict = {}
        # Insert version stamp early so downstream additions (e.g., Hash detail) can reference it.
        if "Metadata generator version" not in pnginfo_dict:
            pnginfo_dict["Metadata generator version"] = resolve_runtime_version()
        DEBUG_PROMPTS = _debug_prompts_enabled()  # noqa: N806

        def update_pnginfo_dict(inputs, metafield, key):
            x = inputs.get(metafield, [])
            if len(x) > 0:
                # Choose the first sensible value (skip None and 'N/A' when possible)
                val = None
                for candidate in Capture._iter_values(x):
                    if candidate is None:
                        continue
                    if isinstance(candidate, str) and candidate.strip().upper() == "N/A":
                        continue
                    val = candidate
                    break
                if val is None:
                    val = Capture._extract_value(x[0])
                # Normalize booleans/ints that should be floats for A1111
                if key in ("CFG scale", "Guidance"):
                    try:
                        # Guidance sometimes comes from sliders or ints
                        val = float(val)
                    except Exception:
                        pass  # Keep original value if conversion fails
                # Normalize Weight dtype to a readable string
                if key == "Weight dtype":
                    # Many nodes pass dtype objects or enums; stringify cleanly and sanitize
                    def sanitize_dtype(v):
                        import re

                        try:
                            # Object enums
                            if hasattr(v, "name"):
                                v = v.name
                            v = str(v)
                        except Exception:
                            v = str(v)
                        s = v.strip()
                        lower = s.lower()
                        # Strip common prefixes like 'torch.' or 'np.'
                        if lower.startswith("torch."):
                            s = s.split(".")[-1]
                            lower = s.lower()
                        if lower.startswith("np.") or lower.startswith("numpy."):
                            s = s.split(".")[-1]
                            lower = s.lower()
                        # Normalize separators
                        s = s.replace("-", "_")
                        lower = s.lower()
                        # Reject path-like or file-like entries
                        if (
                            "\\" in s
                            or "/" in s
                            or lower.endswith(".safetensors")
                            or lower.endswith(".st")
                            or lower.endswith(".pt")
                            or lower.endswith(".bin")
                        ):
                            return None
                        # Reject pure numeric values (width/height etc.)
                        if s.isdigit() or re.match(r"^\d+(?:\.\d+)?$", s):
                            return None
                        # Common, known tokens
                        allowed = {
                            "default",
                            "half",
                            "full",
                            "autocast",
                            "fp16",
                            "bf16",
                            "bfloat16",
                            "float16",
                            "float32",
                            "f32",
                            "f16",
                            "int8",
                            "qint8",
                            "int4",
                            "qint4",
                            "q4",
                            "q8",
                            "q4_0",
                            "q5_0",
                            "nf4",
                            "fp8",
                            "fp8_e4m3fn",
                            "fp8_e5m2",
                            "e4m3fn",
                            "e5m2",
                        }
                        if lower in allowed:
                            return s
                        # Accept short tokens with dots/underscores after stripping prefix
                        if len(s) <= 24 and re.match(r"^[A-Za-z0-9_.]+$", s):
                            return s
                        return None

                    sanitized = sanitize_dtype(val)
                    if sanitized is None:
                        return  # skip writing invalid dtype
                    val = sanitized
                pnginfo_dict[key] = val

        update_pnginfo_dict(inputs_before_sampler_node, MetaField.POSITIVE_PROMPT, "Positive prompt")
        update_pnginfo_dict(inputs_before_sampler_node, MetaField.T5_PROMPT, "T5 prompt")
        update_pnginfo_dict(inputs_before_sampler_node, MetaField.CLIP_PROMPT, "CLIP prompt")
        update_pnginfo_dict(inputs_before_sampler_node, MetaField.NEGATIVE_PROMPT, "Negative prompt")
        # Fallback: if prompts not captured before sampler, try inputs before this node
        if "Positive prompt" not in pnginfo_dict:
            update_pnginfo_dict(inputs_before_this_node, MetaField.POSITIVE_PROMPT, "Positive prompt")
        if "Negative prompt" not in pnginfo_dict:
            update_pnginfo_dict(inputs_before_this_node, MetaField.NEGATIVE_PROMPT, "Negative prompt")
        if "T5 prompt" not in pnginfo_dict:
            update_pnginfo_dict(inputs_before_this_node, MetaField.T5_PROMPT, "T5 prompt")
        if "CLIP prompt" not in pnginfo_dict:
            update_pnginfo_dict(inputs_before_this_node, MetaField.CLIP_PROMPT, "CLIP prompt")

        # --- Special-case merging of prompt variant pairs on the SAME node ---
        def _merge_prompt_variants(meta_field, positive=True):
            # Collect entries from the earlier (before sampler) set first; fallback to 'before this node'
            src_lists = [inputs_before_sampler_node.get(meta_field, [])]
            if not src_lists[0]:
                src_lists.append(inputs_before_this_node.get(meta_field, []))
            # Examine per node id
            # For positives we consider both *_g/*_l and text_g/text_l. For negatives only negative_g/negative_l.
            if positive:
                variant_pairs = [("positive_g", "positive_l"), ("text_g", "text_l")]
            else:
                variant_pairs = [("negative_g", "negative_l")]
            # Flatten but keep triples (node_id, value, field_name)
            triples = []
            for lst in src_lists:
                for t in lst or []:
                    if isinstance(t, list | tuple) and len(t) >= 3:  # noqa: UP038
                        triples.append(t[:3])
            by_node = {}
            for nid, val, fname in triples:
                try:
                    lf = fname.lower()
                except Exception:
                    continue
                by_node.setdefault(nid, {})[lf] = val
            for nid, fmap in by_node.items():
                for a, b in variant_pairs:
                    if a in fmap and b in fmap:
                        # Build newline-joined combined prompt
                        combined = f"{fmap[a]}\n{fmap[b]}".strip()
                        key = "Positive prompt" if positive else "Negative prompt"
                        # Overwrite only if we already have a single-line prompt or none
                        existing = pnginfo_dict.get(key)
                        if existing is None or existing == fmap.get(a) or existing == fmap.get(b):
                            pnginfo_dict[key] = combined
                            return  # Only first qualifying node is used

        _merge_prompt_variants(MetaField.POSITIVE_PROMPT, positive=True)
        _merge_prompt_variants(MetaField.NEGATIVE_PROMPT, positive=False)

        # Post-pass: If Negative prompt was never truly provided (empty, 'none',
        # or identical to positive with no variant merge), blank it.
        neg_raw = pnginfo_dict.get("Negative prompt")
        pos_raw = pnginfo_dict.get("Positive prompt")

        def _normalize(s):
            if s is None:
                return ""
            return str(s).strip().lower()

        if not _normalize(neg_raw) or _normalize(neg_raw) in {
            "none",
            "(none)",
            "no negative",
            "",
        }:
            pnginfo_dict["Negative prompt"] = ""
        elif pos_raw and neg_raw == pos_raw:
            # identical single-line or identical multi-line collapse -> treat as absent
            pnginfo_dict["Negative prompt"] = ""

        if DEBUG_PROMPTS:
            try:
                logger.debug(
                    cstr("[Metadata Debug] Post-normalization prompt keys: %s").msg
                    if _debug_prompts_enabled()
                    else "[Metadata Debug] Post-normalization prompt keys: %s",
                    [k for k in pnginfo_dict.keys() if "prompt" in k.lower()],
                )
                logger.debug(
                    cstr("[Metadata Debug] Values => Positive=%r T5=%r CLIP=%r Negative=%r").msg
                    if _debug_prompts_enabled()
                    else "[Metadata Debug] Values => Positive=%r T5=%r CLIP=%r Negative=%r",
                    pnginfo_dict.get("Positive prompt"),
                    (pnginfo_dict.get("T5 Prompt") or pnginfo_dict.get("T5 prompt")),
                    (pnginfo_dict.get("CLIP Prompt") or pnginfo_dict.get("CLIP prompt")),
                    pnginfo_dict.get("Negative prompt"),
                )
            except Exception:
                pass  # Prompt validation may fail - continue with available prompts

        # Normalize any lowercase 't5 prompt'/'clip prompt' to Title-case and remove duplicates early
        try:
            # Promote lowercase to Title-case
            if "t5 prompt" in {k.lower(): k for k in pnginfo_dict.keys()}:
                # Find actual key variants
                for k in list(pnginfo_dict.keys()):
                    if k.lower() == "t5 prompt":
                        val = pnginfo_dict[k]
                        # If Title-case already exists, keep Title-case, else create it
                        if "T5 Prompt" not in pnginfo_dict:
                            pnginfo_dict["T5 Prompt"] = val
                        if k != "T5 Prompt":
                            pnginfo_dict.pop(k, None)
            if "clip prompt" in {k.lower(): k for k in pnginfo_dict.keys()}:
                for k in list(pnginfo_dict.keys()):
                    if k.lower() == "clip prompt":
                        val = pnginfo_dict[k]
                        if "CLIP Prompt" not in pnginfo_dict:
                            pnginfo_dict["CLIP Prompt"] = val
                        if k != "CLIP Prompt":
                            pnginfo_dict.pop(k, None)
        except Exception:
            pass  # Prompt normalization may fail - continue with unnormalized prompts

        # Heuristic dual-encoder prompt aliasing: if we have multiple CLIP encoders but only a single 'Positive prompt'
        # and neither 'T5 prompt' nor 'CLIP prompt' were explicitly captured, duplicate the positive text into both
        # so downstream consumers (e.g. A1111 style viewers) can see dual encoders clearly.
        try:
            # Use Title-cased keys ('T5 Prompt', 'CLIP Prompt') for clarity
            if ("T5 Prompt" not in pnginfo_dict) and ("CLIP Prompt" not in pnginfo_dict):
                pos_prompt_val = pnginfo_dict.get("Positive prompt")
                if pos_prompt_val:
                    clip_names = []
                    i = 1
                    while True:
                        k = f"CLIP_{i} Model name"
                        if k not in pnginfo_dict:
                            break
                        clip_names.append(str(pnginfo_dict.get(k)))
                        i += 1
                    if len(clip_names) >= 2 and any("t5" in n.lower() for n in clip_names):
                        pnginfo_dict["T5 Prompt"] = pos_prompt_val
                        pnginfo_dict["CLIP Prompt"] = pos_prompt_val
                        if DEBUG_PROMPTS:
                            logger.debug(
                                cstr("[Metadata Debug] Dual prompt aliasing applied with clip_names=%s").msg,
                                clip_names,
                            )
                    elif DEBUG_PROMPTS:
                        logger.debug(
                            cstr("[Metadata Debug] Dual prompt aliasing conditions not met clip_names=%s").msg,
                            clip_names,
                        )
        except Exception:
            pass  # Dual-encoder aliasing may fail - continue with single prompt

        # Prefer valid positive steps; avoid placeholder -1 or None
        steps_list = inputs_before_sampler_node.get(MetaField.STEPS, [])
        if steps_list:
            steps_val = steps_list[0][1]
            try:
                steps_val = int(steps_val)
            except Exception:
                pass  # Keep original value if conversion to int fails
            if isinstance(steps_val, int) and steps_val >= 0:
                pnginfo_dict["Steps"] = steps_val

        sampler_names = inputs_before_sampler_node.get(MetaField.SAMPLER_NAME, [])
        schedulers = inputs_before_sampler_node.get(MetaField.SCHEDULER, [])
        if _debug_prompts_enabled():
            try:
                logger.debug(
                    cstr("[Metadata Debug] Raw sampler_names=%r schedulers=%r (pre-fallback)").msg
                    if _debug_prompts_enabled()
                    else "[Metadata Debug] Raw sampler_names=%r schedulers=%r (pre-fallback)",
                    sampler_names,
                    schedulers,
                )
            except Exception:
                pass  # Debug logging may fail - continue processing

        # Fallback: some sampler nodes may have their own inputs excluded by the "before sampler" boundary.
        # If we missed SAMPLER_NAME upstream, attempt to recover it from the full pre-this-node capture set.
        if not sampler_names:
            fallback_sampler_names = inputs_before_this_node.get(MetaField.SAMPLER_NAME, [])
            if fallback_sampler_names:
                sampler_names = fallback_sampler_names
                if _debug_prompts_enabled():
                    try:
                        logger.debug(
                            cstr("[Metadata Debug] Recovered sampler_names from inputs_before_this_node: %r").msg,
                            sampler_names,
                        )
                    except Exception:
                        pass  # Debug logging may fail - continue processing
            elif _debug_prompts_enabled():
                try:
                    logger.debug(
                        cstr(
                            "[Metadata Debug] sampler_names empty in both pre-sampler and pre-this-node "
                            "captures; will fall back to scheduler if needed."
                        ).msg,
                    )
                except Exception:
                    pass  # Debug logging may fail - continue processing

        # Direct graph introspection fallback: look into hook.current_prompt for KSamplerSelect / SamplerCustomAdvanced
        # nodes that expose a textual 'sampler_name' input but were not captured by rule scanning.
        if not sampler_names:
            try:
                prompt_graph = getattr(hook, "current_prompt", {})
                for nid, node_data in prompt_graph.items():
                    if not isinstance(node_data, dict):
                        continue
                    ctype = str(node_data.get("class_type", ""))
                    if "KSamplerSelect" not in ctype and "SamplerCustomAdvanced" not in ctype:
                        continue
                    inputs_map = node_data.get("inputs", {}) or {}
                    raw_val = None
                    for key in ("sampler_name", "base_sampler", "sampler"):
                        if key in inputs_map:
                            raw_val = inputs_map[key]
                            break
                    if isinstance(raw_val, list | tuple):  # noqa: UP038
                        raw_val = raw_val[0] if raw_val else None
                    if isinstance(raw_val, str) and raw_val.strip():
                        sampler_names = [(nid, raw_val, "sampler_name")]  # reshape to captured tuple form
                        if _debug_prompts_enabled():
                            logger.debug(
                                cstr("[Metadata Debug] Sampler name recovered via graph introspection from %s: %r").msg,
                                ctype,
                                sampler_names,
                            )
                        break
            except Exception as e:  # pragma: no cover
                if _debug_prompts_enabled():
                    logger.debug(
                        cstr("[Metadata Debug] Graph introspection for sampler_name failed: %r").msg,
                        e,
                    )

        # Broad heuristic: if still no sampler names, scan every captured value for a known sampler token.
        if not sampler_names:
            KNOWN_SAMPLER_TOKENS = {
                "euler",
                "euler_ancestral",
                "heun",
                "dpm_2",
                "dpm_2_ancestral",
                "lms",
                "dpm_fast",
                "dpm_adaptive",
                "dpmpp_2s_ancestral",
                "dpmpp_sde",
                "dpmpp_sde_gpu",
                "dpmpp_2m",
                "dpmpp_2m_sde",
                "dpmpp_2m_sde_gpu",
                "dpmpp_3m_sde",
                "dpmpp_3m_sde_gpu",
                "lcm",
                "ddim",
                "plms",
                "uni_pc",
                "uni_pc_bh2",
            }

            def _scan_for_token(src_dict):
                for vals in src_dict.values():
                    for v in Capture._iter_values(vals):
                        try:
                            s = str(v).strip().lower()
                        except Exception:
                            continue
                        if s in KNOWN_SAMPLER_TOKENS:
                            return [("heuristic_sampler", v)]
                return []

            sampler_names = _scan_for_token(inputs_before_sampler_node)
            if not sampler_names:
                sampler_names = _scan_for_token(inputs_before_this_node)
            if sampler_names and _debug_prompts_enabled():
                logger.debug("[Metadata Debug] Heuristic sampler token recovered: %r", sampler_names)

        # Re-prioritize sampler_names: prefer entries whose field tag (3rd tuple element) is 'sampler_name'
        # and whose value is a clean string, ahead of generic 'sampler' object references that stringify to
        # '<comfy.samplers.KSAMPLER object ...>' (which we later discard), fixing cases where only scheduler survived.
        if sampler_names:
            preferred: list[tuple] = []
            others: list[tuple] = []
            for ent in sampler_names:
                try:
                    node_id, val, field_name = ent  # expected tuple shape
                except Exception:
                    others.append(ent)
                    continue
                # Coerce to string for inspection but do not mutate original tuple
                sval = None
                if isinstance(val, str):
                    sval = val
                else:
                    try:
                        sval = str(val)
                    except Exception:
                        sval = ""
                if (
                    field_name == "sampler_name" and sval and not sval.strip().startswith("<")  # skip raw object reprs
                ):
                    preferred.append(ent)
                else:
                    others.append(ent)
            if preferred:
                sampler_names = preferred + others
                if _debug_prompts_enabled():
                    logger.debug(
                        "[Metadata Debug] Reordered sampler_names preferring textual sampler_name field: %r",
                        sampler_names,
                    )

        # If after reordering we still don't have a clean textual sampler token (e.g., only object-like values),
        # try to recover one and inject it at the front so both civitai/non-civitai branches use it.
        def _first_clean_sampler_string(entries):
            for ent in entries or []:
                try:
                    val = ent[1] if isinstance(ent, list | tuple) and len(ent) > 1 else ent
                except Exception:
                    val = ent
                if isinstance(val, str):
                    sv = val.strip()
                    if not (sv.startswith("<") and ">" in sv):
                        return val
            return None

        clean_sampler_text = _first_clean_sampler_string(sampler_names)
        if not clean_sampler_text:
            # Attempt graph introspection specifically for nodes that expose a textual sampler name.
            try:
                prompt_graph = getattr(hook, "current_prompt", {})
                recovered = None
                recovered_nid = None
                recovered_field = None
                for nid, node_data in prompt_graph.items():
                    if not isinstance(node_data, dict):
                        continue
                    ctype = str(node_data.get("class_type", ""))
                    if (
                        "KSamplerSelect" not in ctype
                        and "SamplerCustomAdvanced" not in ctype
                        and "KSamplerAdvanced" not in ctype
                        and "KSampler" not in ctype
                    ):
                        continue
                    inputs_map = node_data.get("inputs", {}) or {}
                    raw_val = None
                    for key in ("sampler_name", "base_sampler", "sampler"):
                        if key in inputs_map:
                            raw_val = inputs_map[key]
                            recovered_field = key
                            break
                    if isinstance(raw_val, list | tuple):
                        raw_val = raw_val[0] if raw_val else None
                    if isinstance(raw_val, str) and raw_val.strip():
                        recovered = raw_val
                        recovered_nid = nid
                        break
                if recovered:
                    sampler_names = [(recovered_nid, recovered, recovered_field or "sampler_name")] + (sampler_names or [])
                    clean_sampler_text = recovered
                    if _debug_prompts_enabled():
                        logger.debug(
                            "[Metadata Debug] Injected recovered textual sampler_name via introspection: %r",
                            sampler_names,
                        )
            except Exception:
                pass  # Sampler introspection may fail - continue without it
        # If we have a clean sampler text and it's not the leading entry, prepend it
        try:
            if clean_sampler_text:
                first_val = None
                if sampler_names:
                    try:
                        first_val = sampler_names[0][1]
                    except Exception:
                        first_val = sampler_names[0]
                if str(first_val) != str(clean_sampler_text):
                    sampler_names = [("derived", clean_sampler_text, "sampler_name")] + (sampler_names or [])
                    if _debug_prompts_enabled():
                        logger.debug(
                            "[Metadata Debug] Prepending clean textual sampler to sampler_names: %r",
                            sampler_names,
                        )
        except Exception:
            pass  # Sampler prepending may fail - continue with existing list

        if save_civitai_sampler:
            pnginfo_dict["Sampler"] = cls.get_sampler_for_civitai(sampler_names, schedulers)
        else:
            if len(sampler_names) > 0:
                # Prefer the clean textual sampler recovered above; otherwise fall back to first entry sanitized.
                sampler_val = clean_sampler_text
                if not sampler_val:
                    try:
                        sampler_val = sampler_names[0][1]
                    except Exception:
                        sampler_val = sampler_names[0]
                    if not isinstance(sampler_val, str):
                        try:
                            sampler_val = str(sampler_val)
                        except Exception:
                            sampler_val = ""
                    # Sanitize object-like reprs such as '<comfy.samplers.KSAMPLER object ...>'
                    if isinstance(sampler_val, str) and sampler_val.strip().startswith("<") and ">" in sampler_val:
                        sampler_val = ""
                pnginfo_dict["Sampler"] = sampler_val or ""

                if len(schedulers) > 0:
                    scheduler = schedulers[0][1]
                    if not isinstance(scheduler, str):
                        try:
                            scheduler = str(scheduler)
                        except Exception:
                            scheduler = ""
                    if scheduler:
                        try:
                            scheduler = scheduler.lower()
                        except Exception:
                            pass  # Keep original scheduler if lowercasing fails
                        if pnginfo_dict["Sampler"]:
                            pnginfo_dict["Sampler"] = f"{pnginfo_dict['Sampler']}_{scheduler}"
                        else:
                            # If sampler name is unusable, fall back to just scheduler (e.g., 'normal')
                            pnginfo_dict["Sampler"] = scheduler
                if _debug_prompts_enabled():
                    try:
                        logger.debug(
                            cstr("[Metadata Debug] Final non-Civitai Sampler value: %r").msg,
                            pnginfo_dict.get("Sampler"),
                        )
                    except Exception:
                        pass  # Debug logging may fail - continue processing

        update_pnginfo_dict(inputs_before_sampler_node, MetaField.CFG, "CFG scale")

        update_pnginfo_dict(inputs_before_sampler_node, MetaField.GUIDANCE, "Guidance")
        update_pnginfo_dict(inputs_before_sampler_node, MetaField.DENOISE, "Denoise")

        # Capture a Weight dtype candidate (don't insert yet; we'll place it after Model/Model hash)
        def choose_weight_dtype():
            for src in (inputs_before_sampler_node, inputs_before_this_node):
                vals = src.get(MetaField.WEIGHT_DTYPE, [])
                for v in Capture._iter_values(vals):
                    # Reuse sanitizer by calling update in a controlled way
                    x = {MetaField.WEIGHT_DTYPE: [v]}
                    update_pnginfo_dict(x, MetaField.WEIGHT_DTYPE, "Weight dtype")
                    if "Weight dtype" in pnginfo_dict:
                        # Pop and return, deferring insertion to a later stage
                        return pnginfo_dict.pop("Weight dtype")
            return None

        dtype_candidate = choose_weight_dtype()

        update_pnginfo_dict(inputs_before_sampler_node, MetaField.SEED, "Seed")

        update_pnginfo_dict(inputs_before_sampler_node, MetaField.CLIP_SKIP, "Clip skip")

        # Size handling: support discrete width/height, a single dimensions tuple,
        # or strings like "832 x 1216  (portrait)"
        image_widths = inputs_before_sampler_node.get(MetaField.IMAGE_WIDTH, [])
        image_heights = inputs_before_sampler_node.get(MetaField.IMAGE_HEIGHT, [])
        size_set = False

        def parse_dims_from_string(s):
            try:
                import re

                nums = re.findall(r"\d+", str(s))
                if len(nums) >= 2:
                    return int(nums[0]), int(nums[1])
            except Exception:
                pass  # Size string parsing may fail - return None
            return None

        if len(image_widths) > 0 and len(image_heights) > 0:
            w_raw = image_widths[0][1]
            h_raw = image_heights[0][1]
            # If both are identical strings containing dims, parse once
            if isinstance(w_raw, str) and w_raw == h_raw:
                dims = parse_dims_from_string(w_raw)
                if dims:
                    pnginfo_dict["Size"] = f"{dims[0]}x{dims[1]}"
                    size_set = True
            if not size_set:
                # Try to coerce to ints or parse
                w = None
                h = None
                try:
                    w = int(w_raw)
                    h = int(h_raw)
                except Exception:
                    dims_w = parse_dims_from_string(w_raw)
                    dims_h = parse_dims_from_string(h_raw)
                    if dims_w and not dims_h:
                        w, h = dims_w
                    elif dims_h and not dims_w:
                        w, h = dims_h
                    elif dims_w and dims_h:
                        # Prefer first
                        w, h = dims_w
                if w is not None and h is not None:
                    pnginfo_dict["Size"] = f"{w}x{h}"
                    size_set = True
        else:
            # Some nodes provide a single dimensions/dimension like (W, H)
            dims = None
            if (
                len(image_widths) > 0
                and isinstance(image_widths[0][1], tuple | list)  # noqa: UP038
                and len(image_widths[0][1]) >= 2
            ):
                dims = image_widths[0][1]
            elif (
                len(image_heights) > 0
                and isinstance(image_heights[0][1], tuple | list)  # noqa: UP038
                and len(image_heights[0][1]) >= 2
            ):
                dims = image_heights[0][1]
            elif len(image_widths) > 0 and isinstance(image_widths[0][1], str):
                dims = parse_dims_from_string(image_widths[0][1])
            elif len(image_heights) > 0 and isinstance(image_heights[0][1], str):
                dims = parse_dims_from_string(image_heights[0][1])
            if dims:
                try:
                    if isinstance(dims, tuple | list):  # noqa: UP038
                        w, h = int(dims[0]), int(dims[1])
                    else:
                        w, h = int(dims[0]), int(dims[1])
                    pnginfo_dict["Size"] = f"{w}x{h}"
                    size_set = True
                except Exception:
                    pass  # Size parsing may fail - continue without Size field

        # Ensure model name is a readable basename; hash populated separately
        model_names = inputs_before_sampler_node.get(MetaField.MODEL_NAME, [])
        if model_names:

            def best_model_display(values):
                # Prefer strings ending with common model extensions, else any string, else fallback to str of first
                exts = pathresolve.SUPPORTED_MODEL_EXTENSIONS
                str_candidates = []
                for v in values:
                    try:
                        # If value is a tuple-like from odd loaders, consider first element
                        if isinstance(v, tuple | list) and v:  # noqa: UP038
                            v0 = v[0]
                        else:
                            v0 = v
                        disp = display_model_name(v0)
                    except Exception:
                        disp = None
                    if isinstance(disp, str) and disp:
                        str_candidates.append(disp)
                # Prefer those with known extensions
                for s in str_candidates:
                    ls = s.lower()
                    if any(ls.endswith(e) for e in exts):
                        return s
                # Else any string candidate
                if str_candidates:
                    return str_candidates[0]
                # Else fallback to raw string of first
                return str(Capture._extract_value(model_names[0])) if model_names else None

            m_disp = best_model_display([*Capture._iter_values(model_names)])
            if m_disp:
                pnginfo_dict["Model"] = m_disp
        update_pnginfo_dict(inputs_before_sampler_node, MetaField.MODEL_HASH, "Model hash")
        # If model hash still missing but we have a plausible model display string, try to compute it
        if "Model hash" not in pnginfo_dict and "Model" in pnginfo_dict:
            try:
                mdisp = pnginfo_dict["Model"]
                mdisp_l = mdisp.lower() if isinstance(mdisp, str) else ""
                looks_like_file = isinstance(mdisp, str) and (
                    "\\" in mdisp or "/" in mdisp or any(mdisp_l.endswith(ext) for ext in pathresolve.SUPPORTED_MODEL_EXTENSIONS)
                )
                if looks_like_file:
                    # Try UNet first (Flux et al.), then checkpoint
                    h = calc_unet_hash(mdisp, None)
                    if h == "N/A":
                        h = calc_model_hash(mdisp, None)
                    if h and h != "N/A":
                        pnginfo_dict["Model hash"] = h
            except Exception:
                pass  # Model hash calculation may fail - continue without hash

        # Insert Weight dtype right after Model/Model hash, before shifts
        if dtype_candidate is None and isinstance(pnginfo_dict.get("Model"), str):
            # Heuristic fallback: infer dtype from model filename
            m = pnginfo_dict["Model"].lower()
            inferred = None
            if "fp8" in m and ("e4m3fn" in m or "e5m2" in m):
                inferred = "fp8_e4m3fn" if "e4m3fn" in m else "fp8_e5m2"
                if "fast" in m or "turbo" in m:
                    if "e4m3fn" in m:
                        inferred = "fp8_e4m3fn_fast"
            elif "bf16" in m or "bfloat16" in m:
                inferred = "bf16"
            elif "fp16" in m or "float16" in m or "f16" in m:
                inferred = "fp16"
            elif "float32" in m or "f32" in m:
                inferred = "float32"
            elif "int8" in m or "q8" in m or "qint8" in m:
                inferred = "int8"
            elif "int4" in m or "q4" in m or "qint4" in m or "nf4" in m:
                inferred = "int4"
            dtype_candidate = inferred

        if dtype_candidate is not None:
            pnginfo_dict["Weight dtype"] = dtype_candidate

        update_pnginfo_dict(inputs_before_sampler_node, MetaField.MAX_SHIFT, "Max shift")
        update_pnginfo_dict(inputs_before_sampler_node, MetaField.BASE_SHIFT, "Base shift")
        update_pnginfo_dict(inputs_before_sampler_node, MetaField.SHIFT, "Shift")
        # update_pnginfo_dict(inputs_before_sampler_node, MetaField.CLIP_1, "Clip 1")
        # update_pnginfo_dict(inputs_before_sampler_node, MetaField.CLIP_2, "Clip 2")
        clip_models = inputs_before_sampler_node.get(MetaField.CLIP_MODEL_NAME, [])
        if not clip_models:
            # Fallback: try inputs before this node
            clip_models = inputs_before_this_node.get(MetaField.CLIP_MODEL_NAME, [])
        if len(clip_models) > 0:
            idx = 1
            seen = set()
            for clip_name in Capture._iter_values(clip_models):
                # Use unified sanitizer (drop extension typical for readability)
                c_disp = Capture._clean_name(clip_name, drop_extension=True)
                if c_disp in seen:
                    continue
                key = f"CLIP_{idx} Model name"
                if key not in pnginfo_dict:
                    pnginfo_dict[key] = c_disp
                    seen.add(c_disp)
                    idx += 1

        # VAE: prefer a readable string path/name; scan candidates until we find a usable string
        def resolve_vae_display():
            vae_sources = (
                inputs_before_sampler_node.get(MetaField.VAE_NAME, []),
                inputs_before_this_node.get(MetaField.VAE_NAME, []),
            )
            for vae_names in vae_sources:
                if not vae_names:
                    continue
                for cand in Capture._iter_values(vae_names):
                    try:
                        disp = display_vae_name(cand)
                    except Exception:
                        disp = None
                    if not disp:
                        continue
                    s = str(disp)
                    # Reject object-like reprs such as '<comfy.sd.VAE object ...>'
                    if s.strip().startswith("<") and ">" in s:
                        continue
                    return s
                # Fallback to raw string if first list had no good display
                try:
                    raw = str(Capture._extract_value(vae_names[0]))
                    if not (raw.strip().startswith("<") and ">" in raw):
                        return raw
                except Exception:
                    pass  # VAE name extraction may fail - return None
            return None

        v_disp = resolve_vae_display()
        if v_disp:
            pnginfo_dict["VAE"] = v_disp
        update_pnginfo_dict(inputs_before_this_node, MetaField.VAE_HASH, "VAE hash")
        # If VAE hash captured as an object-like repr, discard so we can compute a clean hash below
        if "VAE hash" in pnginfo_dict:
            try:
                _vh = str(pnginfo_dict["VAE hash"]).strip()
                if _vh.startswith("<") and ">" in _vh:
                    pnginfo_dict.pop("VAE hash", None)
            except Exception:
                pass  # VAE hash validation may fail - keep existing value
        if "VAE hash" not in pnginfo_dict and "VAE" in pnginfo_dict:
            try:
                h = calc_vae_hash(pnginfo_dict["VAE"], None)
                if h and h != "N/A":
                    pnginfo_dict["VAE hash"] = h
            except Exception:
                pass  # VAE hash calculation may fail - continue without hash

        # Append LoRA and Embedding info
        lora_records, lora_fields = cls._build_lora_metadata(inputs_before_sampler_node)
        pnginfo_dict.update(lora_fields)
        pnginfo_dict.update(cls.gen_embeddings(inputs_before_sampler_node))

        hashes_for_civitai = cls.get_hashes_for_civitai(inputs_before_sampler_node, inputs_before_this_node, pnginfo_dict, lora_records)
        if len(hashes_for_civitai) > 0:
            pnginfo_dict["Hashes"] = json.dumps(hashes_for_civitai)

        # (dtype heuristic fallback already handled earlier when inserting Weight dtype)

        # Add structured hash detail section prior to returning (respect dynamic feature flag)
        if _include_hash_detail():
            cls.add_hash_detail_section(pnginfo_dict)

        return pnginfo_dict

    @classmethod
    def gen_parameters_str(cls, *args, **kwargs):
        """Format metadata into an Automatic1111-style parameter string.

        Accepts either ``(pnginfo_dict,)`` or ``(inputs_before_sampler,
        inputs_before_this)`` so older callers keep working. The
        ``include_lora_summary`` kwarg overrides the ``METADATA_NO_LORA_SUMMARY``
        flag, ``guidance_as_cfg`` copies ``Guidance`` into ``CFG scale``, and
        ``METADATA_TEST_MODE`` forces multiline output for deterministic tests.

        Takes a PNG info dictionary and formats it into a string with the format used by Automatic1111's web UI. It
        handles the ordering of parameters, the inclusion of a LoRA summary, and
        the option to format the output as a single line or multiline for
        testing.

        The method is backward compatible and can be called with either a single
        `pnginfo_dict` argument or with the two input snapshot dictionaries.

        Args:
            *args: A PNGInfo dictionary or the two capture snapshots described
                above.
            **kwargs: Optional ``include_lora_summary`` and ``guidance_as_cfg``
                switches.

        Returns:
            str: The formatted parameter string.

        Raises:
            TypeError: If the number of positional arguments is not 1 or 2.
        """
        # Backwards compatibility wrapper: accept either (pnginfo_dict) or (inputs_before_sampler, inputs_before_this)
        if len(args) == 1:
            pnginfo_dict = args[0]
        elif len(args) == 2:
            pnginfo_dict = cls.gen_pnginfo_dict(args[0], args[1], False)
        else:  # pragma: no cover
            raise TypeError("gen_parameters_str expects 1 or 2 positional arguments")
        # Keyword override: include_lora_summary (default None -> use env flag)
        include_lora_summary_override = kwargs.get("include_lora_summary")
        guidance_as_cfg = bool(kwargs.get("guidance_as_cfg", False))
        # --- Prompt header reconstruction (robust dual-encoder handling) ---
        pos = (pnginfo_dict.get("Positive prompt", "") or "").rstrip("\r\n")
        neg = (pnginfo_dict.get("Negative prompt", "") or "").rstrip("\r\n")
        DEBUG_PROMPTS = os.environ.get("METADATA_DEBUG_PROMPTS", "").strip() != ""  # noqa: N806

        # Case-insensitive search for dual prompt keys to be resilient to prior casing differences.
        def _find_ci(target_lower):
            for k, v in pnginfo_dict.items():
                if k.lower() == target_lower:
                    return v
            return None

        t5 = _find_ci("t5 prompt") or _find_ci("t5 prompt")  # duplicate call harmless, keeps pattern
        clip = _find_ci("clip prompt")

        # Only keep T5/CLIP if BOTH exist (true dual-encoder like Flux)
        if not (t5 and clip):
            t5 = None
            clip = None
            pnginfo_dict.pop("T5 Prompt", None)
            pnginfo_dict.pop("CLIP Prompt", None)
        else:
            if DEBUG_PROMPTS:
                logger.debug("[Metadata Debug] Dual prompts detected; suppressing unified positive header line.")

        header_lines = []
        if t5 is not None and clip is not None:
            # Dual prompt scenario: suppress unified positive prompt completely, always label.
            try:
                t5s = t5.rstrip("\r\n") if isinstance(t5, str) else str(t5)
            except Exception:
                t5s = str(t5)
            try:
                clips = clip.rstrip("\r\n") if isinstance(clip, str) else str(clip)
            except Exception:
                clips = str(clip)
            header_lines.append(f"T5 Prompt: {t5s}")
            header_lines.append(f"CLIP Prompt: {clips}")
        else:
            # Single prompt scenario: show the unified positive prompt.
            if pos:
                header_lines.append(pos)
        header_lines.append(f"Negative prompt: {neg}")
        result = "\n".join(header_lines) + "\n"
        if DEBUG_PROMPTS:
            logger.debug("[Metadata Debug] Final header lines (joined):\n%s", result)

        exclude_keys = {
            "Positive prompt",
            "T5 Prompt",
            "CLIP Prompt",
            "Negative prompt",
        }
        # Also exclude any residual lowercase variants that might slip through
        for k in list(pnginfo_dict.keys()):
            if k.lower() in {"t5 prompt", "clip prompt"}:
                exclude_keys.add(k)
        data = {k: v for k, v in pnginfo_dict.items() if k not in exclude_keys}
        # Pull out metadata generator version to force it last later
        _mgv = None
        if "Metadata generator version" in data:
            _mgv = data.pop("Metadata generator version")
        multi_entries = []
        if "__multi_sampler_entries" in data:
            try:
                multi_entries = data.pop("__multi_sampler_entries") or []
            except Exception:
                multi_entries = []

        # Guidance-as-CFG override: when enabled and Guidance present, overwrite CFG scale with Guidance value
        # Then remove the original Guidance key.
        if guidance_as_cfg and "Guidance" in data:
            guidance_val = data.get("Guidance")
            try:
                data["CFG scale"] = float(guidance_val) if guidance_val is not None else guidance_val
            except Exception:
                data["CFG scale"] = guidance_val
            data.pop("Guidance", None)

        # Determine final inclusion of aggregated LoRAs summary line.
        # Precedence: explicit override (True/False) > env flag > default include.
        include_lora_summary: bool
        if include_lora_summary_override is True:
            include_lora_summary = True
        elif include_lora_summary_override is False:
            include_lora_summary = False
        else:
            include_lora_summary = _include_lora_summary()

        if not include_lora_summary and "LoRAs" in data:
            data.pop("LoRAs", None)

        # Primary ordering approximating A111 style; remaining keys alpha-sorted
        # Ordering adapted to user example preference: Sampler block early, Denoise before Seed, Weight/VAE later
        primary_order = [
            "Steps",
            "Sampler",
            "CFG scale",
            "Guidance",
            "Denoise",
            "Seed",
            "Size",
            "Batch index",
            "Batch size",
            "Model",
            "Model hash",
            "Weight dtype",
            "Max shift",
            "Base shift",
            "Clip skip",
            "VAE",
            "VAE hash",
            "Shift",
        ]
        ordered_items = []
        seen = set()

        def add_if_present(key):
            if key in data and key not in seen:
                ordered_items.append((key, data[key]))
                seen.add(key)

        for k in primary_order:
            add_if_present(k)

        import re

        # LoRA grouped fields
        lora_pattern = re.compile(r"^Lora_(\d+) ")
        lora_groups = {}
        for k in data.keys():
            m = lora_pattern.match(k)
            if m:
                idx = int(m.group(1))
                lora_groups.setdefault(idx, []).append(k)
        for idx in sorted(lora_groups.keys()):
            sub_order = ["Model name", "Model hash", "Strength model", "Strength clip"]
            keys = lora_groups[idx]

            def sort_key(name):
                for i, so in enumerate(sub_order):
                    if name.endswith(so):
                        return i
                return len(sub_order)

            for k in sorted(keys, key=sort_key):
                if k not in seen:
                    ordered_items.append((k, data[k]))
                    seen.add(k)

        # Embedding grouped fields
        emb_pattern = re.compile(r"^Embedding_(\d+) ")
        emb_groups = {}
        for k in data.keys():
            m = emb_pattern.match(k)
            if m:
                idx = int(m.group(1))
                emb_groups.setdefault(idx, []).append(k)
        for idx in sorted(emb_groups.keys()):
            sub_order = ["name", "hash"]
            keys = emb_groups[idx]

            def sort_key_e(name):
                for i, so in enumerate(sub_order):
                    if name.endswith(so):
                        return i
                return len(sub_order)

            for k in sorted(keys, key=sort_key_e):
                if k not in seen:
                    ordered_items.append((k, data[k]))
                    seen.add(k)

        # Remaining keys
        remaining = [k for k in data.keys() if k not in seen]
        # Optionally suppress Hash detail from flat parameter string (too verbose for human reading)
        if "Hash detail" in remaining:
            remaining.remove("Hash detail")
        for k in sorted(remaining):
            ordered_items.append((k, data[k]))
        # Append metadata generator version last if present
        if _mgv is not None:
            ordered_items.append(("Metadata generator version", _mgv))

        # Safety pass: ensure critical legacy fields captured if they existed in
        # original pnginfo but were somehow missed.
        critical_fields = [
            "Steps",
            "Sampler",
            "CFG scale",
            "Denoise",
            "Seed",
            "Size",
            "Batch index",
            "Batch size",
        ]
        present_keys = {k for k, _ in ordered_items}
        for cf in critical_fields:
            if cf in data and cf not in present_keys:
                ordered_items.insert(0, (cf, data[cf]))  # Prepend to emphasize core params

        # Inject LoRA summary (optional) before Hashes entry if any LoRAs exist
        if include_lora_summary_override is True or (include_lora_summary_override is None and _include_lora_summary()):
            try:
                lora_names = []
                i = 0
                while True:
                    nk = f"Lora_{i} Model name"
                    if nk not in pnginfo_dict:
                        break
                    name = pnginfo_dict.get(nk)
                    sm = pnginfo_dict.get(f"Lora_{i} Strength model")
                    if sm is None:
                        sm = pnginfo_dict.get(f"Lora_{i} Strength clip")
                    if name:
                        try:
                            sval = (
                                f"{float(sm):.3g}"
                                if isinstance(sm, int | float)  # noqa: UP038
                                else (str(sm) if sm is not None else "")
                            )
                        except Exception:
                            sval = str(sm) if sm is not None else ""
                        if sval:
                            lora_names.append(f"{name}: str_{sval}")
                        else:
                            lora_names.append(str(name))
                    i += 1
                if lora_names:
                    # Find index of Hashes if present
                    hashes_idx = None
                    for idx, (k, _) in enumerate(ordered_items):
                        if k == "Hashes":
                            hashes_idx = idx
                            break
                    summary_val = ", ".join(lora_names)
                    insert_pos = hashes_idx if hashes_idx is not None else len(ordered_items)
                    ordered_items.insert(insert_pos, ("LoRAs", summary_val))
            except Exception:
                pass  # LoRA summary insertion may fail - continue without it

        if _mgv is not None:
            # Ensure metadata generator version remains last after any subsequent insertions
            ordered_items = [item for item in ordered_items if item[0] != "Metadata generator version"]
            ordered_items.append(("Metadata generator version", _mgv))

        def _format_sampler(raw: str) -> str:
            """Return display value for sampler.

            Rules:
              * Preserve original raw token casing for most samplers (keeps e.g. 'linear/euler_simple').
              * Map exactly 'euler_karras' (case-insensitive) to 'Euler Karras' for readability & test expectation.
              * If raw contains a trailing '_karras' but not exactly euler_karras,
              * replace only the underscore before 'karras' with a space and
              * capitalize 'Karras'.
            """
            rlow = raw.lower()
            if rlow == "euler_karras":
                return "Euler Karras"
            if rlow.endswith("_karras"):
                # Split once at last underscore to retain rest verbatim
                head, _sep, tail = raw.rpartition("_")
                if tail.lower() == "karras":
                    return f"{head} Karras"
            return raw

        TEST_MODE = bool(os.environ.get("METADATA_TEST_MODE"))  # noqa: N806 - narrow scope, keep style
        multiline = TEST_MODE  # Only multiline in test mode to satisfy snapshot tests

        parts: list[str] = []
        for k, v in ordered_items:
            try:
                s = str(v).strip().replace("\n", " ")
            except Exception:
                s = str(v)
            if k == "Sampler" and isinstance(s, str) and s:
                s = _format_sampler(s)
            parts.append(f"{k}: {s}")

        # Multi-sampler tail augmentation: only if >1 sampler candidate
        tail = ""
        if multi_entries and isinstance(multi_entries, list) and len(multi_entries) > 1:
            try:
                segs = []
                for e in multi_entries:
                    name = e.get("sampler_name") or e.get("class_type") or "?"
                    if e.get("start_step") is not None and e.get("end_step") is not None:
                        segs.append(f"{name} ({e['start_step']}-{e['end_step']})")
                    elif e.get("steps") is not None:
                        # Represent full-run steps as 0-(steps-1) only if there are segment samplers too
                        any_segments = any(x.get("start_step") is not None for x in multi_entries)
                        if any_segments and isinstance(e.get("steps"), int):
                            rng = f"0-{int(e['steps']) - 1}" if int(e["steps"]) > 0 else "0-0"
                            segs.append(f"{name} ({rng})")
                        else:
                            segs.append(f"{name}")
                    else:
                        segs.append(str(name))
                tail_core = " | ".join(segs)
                if multiline:
                    tail = f"\nSamplers: {tail_core}"
                else:
                    tail = f", Samplers: {tail_core}"
            except Exception:
                tail = ""

        def _normalize_newlines(s: str) -> str:
            # Normalize CRLF and collapse duplicate blank lines conservatively
            try:
                s = s.replace("\r\n", "\n")
            except Exception:
                # Best-effort normalization; ignore errors if input is not a string or replace fails.
                pass
            # Collapse doubled newlines that can arise from mixed sources
            # (do not attempt to preserve intentional >2 line breaks)
            try:
                while "\n\n" in s:
                    s = s.replace("\n\n", "\n")
            except Exception:
                # Intentionally ignore errors during newline normalization; fallback to original string.
                pass
            return s

        if multiline:
            return _normalize_newlines(result + "\n".join(parts) + tail)
        else:
            # Legacy Automatic1111-style: single parameter line (after prompts / negative)
            return _normalize_newlines(result + ", ".join(parts) + tail)

    @classmethod
    def add_hash_detail_section(cls, pnginfo_dict):
        """Add a structured JSON summary of hashes to the metadata.

        This method generates a JSON string containing a detailed breakdown of
        the model, VAE, LoRA, and embedding hashes, and adds it to the
        `pnginfo_dict` under the "Hash detail" key. This provides a
        machine-readable summary of the key components used in the workflow.

        Args:
            pnginfo_dict (dict): The PNG info dictionary to be augmented.
        """
        if not _include_hash_detail():
            return
        try:
            if "Hash detail" in pnginfo_dict:
                return
            detail = {
                "model": {
                    "name": pnginfo_dict.get("Model"),
                    "hash": pnginfo_dict.get("Model hash"),
                },
                "vae": {
                    "name": pnginfo_dict.get("VAE"),
                    "hash": pnginfo_dict.get("VAE hash"),
                },
                "loras": [],
                "embeddings": [],
            }
            if "Metadata generator version" in pnginfo_dict:
                detail["version"] = pnginfo_dict["Metadata generator version"]
            i = 0
            while True:
                base = f"Lora_{i}"
                nk = f"{base} Model name"
                hk = f"{base} Model hash"
                if nk not in pnginfo_dict and hk not in pnginfo_dict:
                    break
                detail["loras"].append(
                    {
                        "index": i,
                        "name": pnginfo_dict.get(nk),
                        "hash": pnginfo_dict.get(hk),
                        "strength_model": pnginfo_dict.get(f"{base} Strength model"),
                        "strength_clip": pnginfo_dict.get(f"{base} Strength clip"),
                    }
                )
                i += 1
            i = 0
            while True:
                base = f"Embedding_{i}"
                nk = f"{base} name"
                hk = f"{base} hash"
                if nk not in pnginfo_dict and hk not in pnginfo_dict:
                    break
                detail["embeddings"].append(
                    {
                        "index": i,
                        "name": pnginfo_dict.get(nk),
                        "hash": pnginfo_dict.get(hk),
                    }
                )
                i += 1
            try:
                pnginfo_dict["Hash detail"] = json.dumps(detail, sort_keys=True)
            except Exception:
                pnginfo_dict["Hash detail"] = str(detail)
        except Exception as e:
            logger.warning("[Metadata Lib] Failed to build Hash detail section: %r", e)

    @classmethod
    def get_hashes_for_civitai(
        cls,
        inputs_before_sampler_node,
        inputs_before_this_node,
        pnginfo_dict=None,
        lora_records: list[_LoRARecord] | None = None,
    ):
        """Get a dictionary of hashes formatted for Civitai.

        This method collects the hashes for the model, VAE, LoRAs, and
        embeddings and formats them into a dictionary with keys that are
        compatible with the Civitai platform.

        Args:
            inputs_before_sampler_node (dict): The dictionary of metadata
                captured before the sampler node.
            inputs_before_this_node (dict): The dictionary of metadata
                captured before the save node.
            pnginfo_dict (dict, optional): The PNG info dictionary, if already
                generated. Defaults to None.
            lora_records (list[_LoRARecord] | None, optional): A list of
                `_LoRARecord` objects. Defaults to None.

        Returns:
            dict: A dictionary of resource hashes for Civitai.
        """
        resource_hashes = {}

        def add_if_valid(key, value):
            try:
                if value is None:
                    return
                v = str(value).strip()
                if not v or v.upper() == "N/A":
                    return
                # Ignore object-like placeholders such as '<comfy.sd.VAE object at ...>'
                if v.startswith("<") and ">" in v:
                    return
                if not cls._looks_like_hex_hash(v):
                    return
                resource_hashes[key] = v
            except Exception:
                pass  # Hash validation may fail - skip this hash

        # Prefer already computed hashes from pnginfo_dict if available
        if isinstance(pnginfo_dict, dict):
            add_if_valid("model", pnginfo_dict.get("Model hash"))
            add_if_valid("vae", pnginfo_dict.get("VAE hash"))

        # Fallback to captured inputs if still missing
        if "model" not in resource_hashes:
            model_hashes = inputs_before_sampler_node.get(MetaField.MODEL_HASH, [])
            if len(model_hashes) > 0:
                add_if_valid("model", Capture._extract_value(model_hashes[0]))

        if "vae" not in resource_hashes:
            vae_hashes = inputs_before_this_node.get(MetaField.VAE_HASH, [])
            if len(vae_hashes) > 0:
                add_if_valid("vae", Capture._extract_value(vae_hashes[0]))

        records = lora_records
        if records is None:
            records, _ = cls._collect_lora_records(inputs_before_sampler_node)
        for record in records:
            try:
                norm_name = Capture._clean_name(record.name, drop_extension=True)
                if norm_name and record.hash:
                    add_if_valid(f"lora:{norm_name}", record.hash)
            except Exception as e:
                logger.debug("[Metadata Lib] Skipping LoRA hash entry due to error: %r", e)

        embedding_names = inputs_before_sampler_node.get(MetaField.EMBEDDING_NAME, [])
        embedding_hashes = inputs_before_sampler_node.get(MetaField.EMBEDDING_HASH, [])
        for embedding_name, embedding_hash in zip(embedding_names, embedding_hashes):
            try:
                en = Capture._clean_name(embedding_name, drop_extension=True)
                eh = Capture._extract_value(embedding_hash)
                if en and eh:
                    add_if_valid(f"embed:{en}", eh)
            except Exception as e:
                logger.debug("[Metadata Lib] Skipping Embedding hash entry due to error: %r", e)

        # Fallback enumeration of enumerated Lora_* entries if any missing in resource_hashes
        try:
            if isinstance(pnginfo_dict, dict):
                i = 0
                while True:
                    nk = f"Lora_{i} Model name"
                    hk = f"Lora_{i} Model hash"
                    if nk not in pnginfo_dict and hk not in pnginfo_dict:
                        break
                    nval = pnginfo_dict.get(nk)
                    hval = pnginfo_dict.get(hk)
                    if nval and hval:
                        bname = Capture._clean_name(nval, drop_extension=True)
                        k = f"lora:{bname}"
                        if k not in resource_hashes:
                            add_if_valid(k, hval)
                    i += 1
        except Exception:
            pass  # LoRA hash extraction may fail - return collected hashes

        return resource_hashes

    @classmethod
    def gen_loras(cls, inputs):
        """Expose the formatted LoRA metadata produced from captured inputs.

        This method serves as a wrapper around `_build_lora_metadata` to
        provide a public interface for generating LoRA metadata from the
        captured inputs.

        Args:
            inputs (dict): Dictionary of metadata captured before the save node.

        Returns:
            dict: PNGInfo-friendly LoRA fields.
        """
        _records, formatted = cls._build_lora_metadata(inputs)
        return formatted

    @classmethod
    def _build_lora_metadata(cls, inputs):
        """Collect raw LoRA slots and return both records and formatted fields.

        Orchestrates the collection and formatting of LoRA metadata.
        Calls `_collect_lora_records` to gather the raw data and then
        `_format_lora_records` to produce a dictionary suitable for inclusion in
        the PNG info.

        Args:
            inputs (dict): Dictionary of metadata captured before the save node.

        Returns:
            tuple[list[_LoRARecord], dict]: The structured records plus the
                PNGInfo-ready dictionary built from them.
        """
        records, aggregate_error = cls._collect_lora_records(inputs)
        return records, cls._format_lora_records(records, aggregate_error)

    @staticmethod
    def _format_lora_records(records: list[_LoRARecord], aggregate_error: bool) -> dict[str, Any]:
        """Convert `_LoRARecord` objects into PNGInfo key/value pairs.

        This method takes a list of `_LoRARecord` objects and converts it into
        a dictionary with keys formatted for the PNG info, such as
        "Lora_0 Model name", "Lora_0 Model hash", etc.

        Args:
            records (list[_LoRARecord]): Structured LoRA records.
            aggregate_error (bool): True when aggregated prompt parsing failed.

        Returns:
            dict[str, Any]: Formatted LoRA metadata (or error placeholders).
        """
        pnginfo_dict: dict[str, Any] = {}
        if not records:
            if aggregate_error:
                pnginfo_dict["Lora_0 Model name"] = "error: see log"
                pnginfo_dict["Lora_0 Model hash"] = "error"
            return pnginfo_dict
        for index, record in enumerate(records):
            prefix = f"Lora_{index}"
            pnginfo_dict[f"{prefix} Model name"] = record.name
            pnginfo_dict[f"{prefix} Model hash"] = record.hash
            if record.strength_model is not None:
                pnginfo_dict[f"{prefix} Strength model"] = record.strength_model
            if record.strength_clip is not None:
                pnginfo_dict[f"{prefix} Strength clip"] = record.strength_clip
        return pnginfo_dict

    @classmethod
    def _collect_lora_records(cls, inputs) -> tuple[list[_LoRARecord], bool]:
        """Normalize raw LoRA capture fields into `_LoRARecord` objects.

        Inline prompt syntax (``<lora:...>``) is parsed as a fallback so LoRAs
        noted only in text still appear, and the boolean return flag indicates
        whether that aggregated parse raised an error.

        Gathers the raw data for LoRA names, hashes, and strengths
        from the `inputs` dictionary. It then processes this data, handling
        different formats and potential inconsistencies, to produce a clean list
        of `_LoRARecord` objects. It also includes a fallback for parsing LoRA
        information from prompt text.

        Args:
            inputs (dict): Metadata captured before the save node.

        Returns:
            tuple[list[_LoRARecord], bool]: Structured LoRA records and a flag
                noting aggregated-text parsing failures.
        """
        model_names = inputs.get(MetaField.LORA_MODEL_NAME, [])
        model_hashes = inputs.get(MetaField.LORA_MODEL_HASH, [])
        strength_models = inputs.get(MetaField.LORA_STRENGTH_MODEL, [])
        strength_clips = inputs.get(MetaField.LORA_STRENGTH_CLIP, [])

        def _is_aggregate(value):
            try:
                if not isinstance(value, str):
                    return False
                if "<lora:" in value and value.count("<lora:") > 1:
                    return True
                if "> <lora:" in value:
                    return True
            except Exception:
                return False
            return False

        def _filtered(seq):
            out = []
            for item in seq:
                v = Capture._extract_value(item)
                if _is_aggregate(v):
                    continue
                out.append(item)
            return out

        model_names = _filtered(model_names)
        model_hashes = _filtered(model_hashes)
        strength_models = _filtered(strength_models)
        strength_clips = _filtered(strength_clips)

        def to_float_or_none(x):
            try:
                if isinstance(x, int | float):  # noqa: UP038
                    return float(x)
                if isinstance(x, str):
                    xs = x.strip()
                    if xs == "":
                        return None
                    return float(xs)
            except Exception:
                return None
            return None

        def _entry_node_id(item) -> str:
            if isinstance(item, list | tuple) and item:
                try:
                    return str(item[0])
                except Exception:
                    return "__anon__"
            return "__anon__"

        def _normalize_source_tag(tag) -> str | None:
            if tag is None:
                return None
            try:
                text = str(tag).strip()
            except Exception:
                return None
            return text or None

        def _entry_source_tag(item) -> str | None:
            if isinstance(item, list | tuple) and len(item) >= 3:
                return _normalize_source_tag(item[2])
            return None

        def _append_slot(
            group: dict[str, dict[str | None, list[dict[str, Any]]]],
            fallback: dict[str, list[dict[str, Any]]],
            node_id: str,
            tag: str | None,
            value: dict[str, Any],
        ) -> tuple[int, int]:
            node_bucket = group.setdefault(node_id, {})
            seq = node_bucket.setdefault(tag, [])
            seq.append(value)
            fallback_seq = fallback.setdefault(node_id, [])
            fallback_seq.append(value)
            return len(seq) - 1, len(fallback_seq) - 1

        def _append_value(
            group: dict[str, dict[str | None, list[Any]]],
            fallback: dict[str, list[Any]],
            node_id: str,
            tag: str | None,
            value,
        ) -> None:
            node_bucket = group.setdefault(node_id, {})
            seq = node_bucket.setdefault(tag, [])
            seq.append(value)
            fallback.setdefault(node_id, []).append(value)

        name_slots: dict[str, dict[str | None, list[dict[str, Any]]]] = {}
        name_slots_any: dict[str, list[dict[str, Any]]] = {}
        hash_slots: dict[str, dict[str | None, list[Any]]] = {}
        hash_slots_any: dict[str, list[Any]] = {}
        strength_model_slots: dict[str, dict[str | None, list[float | None]]] = {}
        strength_model_slots_any: dict[str, list[float | None]] = {}
        strength_clip_slots: dict[str, dict[str | None, list[float | None]]] = {}
        strength_clip_slots_any: dict[str, list[float | None]] = {}
        slot_order: list[tuple[str, str | None, int, int]] = []

        for raw_entry in model_names:
            try:
                node_id = _entry_node_id(raw_entry)
                source_tag = _entry_source_tag(raw_entry)
                value = Capture._extract_value(raw_entry)
                lookup_token = value
                tuple_sm = None
                tuple_sc = None
                if isinstance(value, tuple | list) and value:  # noqa: UP038
                    raw_path = value[0]
                    lookup_token = raw_path
                    if len(value) >= 2:
                        tuple_sm = to_float_or_none(value[1])
                    if len(value) >= 3:
                        tuple_sc = to_float_or_none(value[2])
                    value = raw_path
                name_disp = Capture._clean_name(value, drop_extension=False)
                if cls._is_invalid_lora_name(name_disp):
                    continue
                slot = {
                    "name_value": name_disp,
                    "lookup_token": lookup_token,
                    "tuple_sm": tuple_sm,
                    "tuple_sc": tuple_sc,
                    "source_tag": source_tag,
                }
                idx_local, idx_global = _append_slot(name_slots, name_slots_any, node_id, source_tag, slot)
                slot_order.append((node_id, source_tag, idx_local, idx_global))
            except Exception as e:
                logger.debug("[Metadata Lib] Skipping LoRA name entry due to error: %r", e)

        for raw_hash in model_hashes:
            try:
                node_id = _entry_node_id(raw_hash)
                value = Capture._extract_value(raw_hash)
                source_tag = _entry_source_tag(raw_hash)
                _append_value(hash_slots, hash_slots_any, node_id, source_tag, value)
            except Exception as e:
                logger.debug("[Metadata Lib] Skipping LoRA hash entry due to error: %r", e)

        for raw_strength in strength_models:
            try:
                node_id = _entry_node_id(raw_strength)
                value = Capture._extract_value(raw_strength)
                source_tag = _entry_source_tag(raw_strength)
                _append_value(
                    strength_model_slots,
                    strength_model_slots_any,
                    node_id,
                    source_tag,
                    to_float_or_none(value),
                )
            except Exception as e:
                logger.debug("[Metadata Lib] Skipping LoRA model strength entry due to error: %r", e)

        for raw_strength in strength_clips:
            try:
                node_id = _entry_node_id(raw_strength)
                value = Capture._extract_value(raw_strength)
                source_tag = _entry_source_tag(raw_strength)
                _append_value(
                    strength_clip_slots,
                    strength_clip_slots_any,
                    node_id,
                    source_tag,
                    to_float_or_none(value),
                )
            except Exception as e:
                logger.debug("[Metadata Lib] Skipping LoRA clip strength entry due to error: %r", e)

        def _group_lookup(
            group: dict[str, dict[str | None, list[Any]]],
            fallback: dict[str, list[Any]],
            node_id: str,
            tag: str | None,
            tag_idx: int,
            global_idx: int,
        ):
            node_bucket = group.get(node_id)
            if node_bucket:
                seq = node_bucket.get(tag)
                if seq is None and tag is not None:
                    seq = node_bucket.get(None)
                if seq is not None and tag_idx < len(seq):
                    return seq[tag_idx]
            seq_any = fallback.get(node_id)
            if seq_any and global_idx < len(seq_any):
                return seq_any[global_idx]
            return None

        cleaned: list[_LoRARecord] = []
        for node_id, source_tag, slot_idx, global_idx in slot_order:
            slot = _group_lookup(name_slots, name_slots_any, node_id, source_tag, slot_idx, global_idx)
            if not slot:
                continue
            name_disp = slot.get("name_value")
            if not name_disp or cls._is_invalid_lora_name(name_disp):
                continue
            sm_final = slot.get("tuple_sm")
            if sm_final is None:
                sm_final = _group_lookup(
                    strength_model_slots,
                    strength_model_slots_any,
                    node_id,
                    source_tag,
                    slot_idx,
                    global_idx,
                )
            sc_final = slot.get("tuple_sc")
            if sc_final is None:
                sc_final = _group_lookup(
                    strength_clip_slots,
                    strength_clip_slots_any,
                    node_id,
                    source_tag,
                    slot_idx,
                    global_idx,
                )
            resolved_hash = cls._resolve_lora_hash(
                name_disp,
                _group_lookup(hash_slots, hash_slots_any, node_id, source_tag, slot_idx, global_idx),
                slot.get("lookup_token"),
            )
            cleaned.append(_LoRARecord(name_disp, resolved_hash, sm_final, sc_final))

        dedup = cls._deduplicate_lora_records(cleaned)
        aggregate_error = False
        try:
            dedup = cls._append_loras_from_text(inputs, dedup)
        except Exception as e:
            aggregate_error = True
            logger.debug("[Metadata Lib] LoRA aggregated syntax parse failed: %r", e)
        return dedup, aggregate_error

    @staticmethod
    def _deduplicate_lora_records(records: list[_LoRARecord]) -> list[_LoRARecord]:
        """Collapse duplicate LoRA records, preferring hashed entries."""
        if not records:
            return []
        groups: dict[str, list[_LoRARecord]] = {}

        def norm_key(name: str) -> str:
            try:
                return name.lower()
            except Exception:
                return str(name)

        for record in records:
            key = norm_key(record.name)
            groups.setdefault(key, []).append(record)

        dedup: list[_LoRARecord] = []
        for key in groups:
            entries = groups[key]
            with_hash = [e for e in entries if isinstance(e.hash, str) and e.hash and e.hash.upper() != "N/A"]
            dedup.append(with_hash[0] if with_hash else entries[0])
        return dedup

    @classmethod
    def _append_loras_from_text(cls, inputs, existing: list[_LoRARecord]) -> list[_LoRARecord]:
        """Scan prompt text for ``<lora:...>`` syntax and extend the record list.

        Args:
            inputs (dict): Metadata captured before the save node.
            existing (list[_LoRARecord]): Records derived from explicit nodes.

        Returns:
            list[_LoRARecord]: Combined records with inline references included.
        """
        inline_sources = {
            str(x)
            for x in inputs.get("__inline_prompt_nodes__", ())
            if isinstance(x, str)
        }
        if not inline_sources:
            return existing

        aggregated_text_candidates = []
        for mf in (MetaField.POSITIVE_PROMPT, MetaField.NEGATIVE_PROMPT):
            vals = inputs.get(mf, [])
            for v in vals:
                try:
                    node_ref = None
                    if isinstance(v, list | tuple) and v:
                        node_ref = str(v[0])
                    if node_ref is None or node_ref not in inline_sources:
                        continue
                    s = Capture._extract_value(v)
                    if isinstance(s, str) and "<lora:" in s.lower():
                        aggregated_text_candidates.append(s)
                except Exception as e:
                    logging.debug("Failed to extract LoRA from prompt value %r: %s", v, e)
        if not aggregated_text_candidates:
            return existing

        pattern = re.compile(
            r"<lora:([^:>]+):([0-9]*\.?[0-9]+)(?::([0-9]*\.?[0-9]+))?>",
            re.IGNORECASE,
        )
        compare_keys = {cls._normalize_lora_key(rec.name) for rec in existing}
        for blob in aggregated_text_candidates:
            for name, ms_str, cs_str in pattern.findall(blob):
                try:
                    ms = float(ms_str)
                except Exception:
                    ms = 1.0
                try:
                    cs = float(cs_str) if cs_str else ms
                except Exception:
                    cs = ms
                display_name = Capture._clean_name(name, drop_extension=False)
                key = cls._normalize_lora_key(display_name)
                if key in compare_keys:
                    continue
                try:
                    lhash = calc_lora_hash(name, [])
                except Exception:
                    lhash = name
                existing.append(_LoRARecord(display_name, lhash, ms, cs))
                compare_keys.add(key)
        return existing

    @staticmethod
    def _normalize_lora_key(name: str) -> str:
        """Normalize LoRA names for case-insensitive comparisons."""
        try:
            return name.lower()
        except Exception:
            return str(name)

    @staticmethod
    def _is_invalid_lora_name(name: str) -> bool:
        """Reject empty, placeholder, or purely numeric LoRA names."""
        if not name:
            return True
        lowered = name.strip().lower()
        if lowered in {"none", "n/a", ""}:
            return True
        stripped = name.strip()
        if any(ch in stripped for ch in ("/", "\\")):
            return False
        if any(ch.isalpha() for ch in stripped):
            return False
        try:
            float(stripped)
            return True
        except Exception:
            return False

    @staticmethod
    def _resolve_lora_hash(name: str, captured_hash, lookup_token=None) -> str | None:
        """Attempt to compute a LoRA hash, falling back to captured text.

        Attempts to compute the hash for a LoRA using the provided
        `name` and `lookup_token`. If computation fails, it falls back to the
        `captured_hash`."""

        def _normalize(value) -> str | None:
            if value is None:
                return None
            try:
                text = str(value).strip()
            except Exception:
                return None
            if not text or text.upper() == "N/A":
                return None
            return text

        tokens = []
        if lookup_token not in (None, ""):
            tokens.append(lookup_token)
        tokens.append(name)

        for token in tokens:
            try:
                computed = calc_lora_hash(token, [])
            except Exception:
                computed = None
            computed_norm = _normalize(computed)
            if computed_norm:
                return computed_norm

        return _normalize(captured_hash)

    @classmethod
    def gen_embeddings(cls, inputs):
        """Format embedding names and hashes into PNGInfo fields."""
        pnginfo_dict = {}

        embedding_names = inputs.get(MetaField.EMBEDDING_NAME, [])
        embedding_hashes = inputs.get(MetaField.EMBEDDING_HASH, [])

        index = 0
        for embedding_name, embedding_hashe in zip(embedding_names, embedding_hashes):
            try:
                field_prefix = f"Embedding_{index}"
                en = Capture._extract_value(embedding_name)
                eh = Capture._extract_value(embedding_hashe)
                name_disp = Capture._clean_name(en, drop_extension=False)
                pnginfo_dict[f"{field_prefix} name"] = name_disp
                pnginfo_dict[f"{field_prefix} hash"] = eh
                index += 1
            except Exception as e:
                logger.debug("[Metadata Lib] Skipping Embedding entry due to error: %r", e)
                continue

        return pnginfo_dict

    @classmethod
    def get_sampler_for_civitai(cls, sampler_names, schedulers):
        """Return a Civitai-compatible sampler string from captured nodes.

        Args:
            sampler_names (list): Candidate sampler tuples or strings.
            schedulers (list): Candidate scheduler tuples or strings.

        Returns:
            str: Formatted sampler value (may be empty when none qualify).
        """

        def sampler_with_karras_exponential(sampler, scheduler):
            match scheduler:
                case "karras":
                    sampler += " Karras"
                case "exponential":
                    sampler += " Exponential"
            return sampler

        def sampler_with_karras(sampler, scheduler):
            if scheduler == "karras":
                return sampler + " Karras"
            return sampler

        # Choose sampler and scheduler from provided candidates
        sampler = None
        scheduler = None
        # Try to pick the first clean textual sampler across all entries, not just the first tuple.
        if sampler_names:
            # First, prefer any entry with field tag 'sampler_name' and a string value
            chosen = None
            for ent in sampler_names:
                try:
                    nid, val, tag = ent[:3]
                except Exception:
                    val = ent[1] if isinstance(ent, list | tuple) and len(ent) > 1 else ent
                    tag = None
                sval = None
                if isinstance(val, str):
                    sval = val
                else:
                    try:
                        sval = str(val)
                    except Exception:
                        sval = None
                if sval and not (sval.strip().startswith("<") and ">" in sval) and (tag == "sampler_name"):
                    chosen = sval
                    break
            # Next, any clean string in order
            if not chosen:
                for ent in sampler_names:
                    val = ent[1] if isinstance(ent, list | tuple) and len(ent) > 1 else ent
                    if isinstance(val, str):
                        sval = val.strip()
                        if sval and not (sval.startswith("<") and ">" in sval):
                            chosen = val
                            break
            try:
                if chosen is not None:
                    sampler = chosen
                else:
                    first = sampler_names[0]
                    if isinstance(first, list | tuple) and len(first) > 1:
                        sampler = first[1]
                    else:
                        sampler = first
            except Exception:
                sampler = sampler_names[0]  # best-effort fallback
        if schedulers:
            try:
                scheduler = schedulers[0][1]
            except Exception:
                scheduler = schedulers[0]

        # Extract underlying primitive values if wrapped; probe several common attribute names.
        def _unwrap(obj):
            if obj is None:
                return None
            if isinstance(obj, str):
                return obj
            for attr in ("sampler_name", "name", "sampler", "sampler_type"):
                try:
                    val = getattr(obj, attr)
                    if isinstance(val, str) and val:
                        return val
                except Exception:
                    continue
            # Last resort: repr, but we will later discard if it looks like a bare object repr
            try:
                return str(obj)
            except Exception:
                return None

        sampler = _unwrap(sampler)
        scheduler = _unwrap(scheduler)
        if _debug_prompts_enabled():
            try:
                logger.debug(
                    cstr("[Metadata Debug] Civitai mapper unwrapped sampler=%r scheduler=%r (pre-scan)").msg,
                    sampler,
                    scheduler,
                )
            except Exception:
                pass  # Debug logging may fail - continue processing

        # Normalize & drop obvious object reprs (e.g. "<comfy.samplers.KSAMPLER object at 0x....>")
        def _clean(s):
            if not s:
                return None
            s = s.strip()
            if s.startswith("<") and " object at 0x" in s:
                return None
            return s

        sampler = _clean(sampler)
        scheduler = _clean(scheduler)

        # If sampler vanished (object repr discarded) try a deeper salvage pass
        if not sampler and sampler_names:
            raw_entry = sampler_names[0]
            try:
                raw_value = raw_entry[1] if isinstance(raw_entry, list | tuple) and len(raw_entry) > 1 else raw_entry
            except Exception:
                raw_value = raw_entry
            # Attempt to mine known sampler tokens from attributes / __dict__
            KNOWN_TOKENS = {
                "euler",
                "euler_ancestral",
                "heun",
                "dpm_2",
                "dpm_2_ancestral",
                "lms",
                "dpm_fast",
                "dpm_adaptive",
                "dpmpp_2s_ancestral",
                "dpmpp_sde",
                "dpmpp_sde_gpu",
                "dpmpp_2m",
                "dpmpp_2m_sde",
                "dpmpp_2m_sde_gpu",
                "dpmpp_3m_sde",
                "dpmpp_3m_sde_gpu",
                "lcm",
                "ddim",
                "uni_pc",
                "uni_pc_bh2",
            }
            candidate = None
            try:
                # Probe common attribute names first (some custom sampler wrappers expose these).
                for attr in ("sampler_name", "name", "base_sampler", "sampler", "sampler_type"):
                    if not candidate and hasattr(raw_value, attr):
                        v = getattr(raw_value, attr)
                        if isinstance(v, str) and v.lower() in KNOWN_TOKENS:
                            candidate = v
                # Fallback: scan __dict__ values for any known token.
                if not candidate and hasattr(raw_value, "__dict__"):
                    for v in raw_value.__dict__.values():
                        if isinstance(v, str) and v.lower() in KNOWN_TOKENS:
                            candidate = v
                            break
                # Last resort: parse class name from repr (e.g. '<module.KSAMPLER object ...>') – generic, so ignored.
            except Exception:
                candidate = None
            if candidate:
                sampler = candidate.strip()

        sampler_l = sampler.lower() if sampler else None
        scheduler_l = scheduler.lower() if scheduler else None
        if _debug_prompts_enabled():
            try:
                logger.debug(
                    cstr("[Metadata Debug] Civitai mapper tokens sampler_l=%r scheduler_l=%r").msg,
                    sampler_l,
                    scheduler_l,
                )
            except Exception:
                pass  # Debug logging may fail - continue processing

        # Do not fabricate a placeholder sampler when none can be determined; prefer scheduler-only fallback.
        if not sampler:
            if _debug_prompts_enabled():
                logger.debug(
                    cstr("[Metadata Debug] Civitai mapper: missing sampler; returning scheduler=%r").msg,
                    scheduler,
                )
            return scheduler or ""

        if _debug_prompts_enabled():
            logger.debug(cstr("[Metadata Debug] Civitai mapper: matching sampler '%s'").msg, sampler_l)
        match sampler_l:
            case "euler" | "euler_cfg_pp":
                return "Euler"
            case "euler_ancestral" | "euler_ancestral_cfg_pp":
                return "Euler a"
            case "heun" | "heunpp2":
                return "Heun"
            case "dpm_2":
                return sampler_with_karras("DPM2", scheduler_l)
            case "dpm_2_ancestral":
                return sampler_with_karras("DPM2 a", scheduler_l)
            case "lms":
                return sampler_with_karras("LMS", scheduler_l)
            case "dpm_fast":
                return "DPM fast"
            case "dpm_adaptive":
                return "DPM adaptive"
            case "dpmpp_2s_ancestral":
                return sampler_with_karras("DPM++ 2S a", scheduler_l)
            case "dpmpp_sde" | "dpmpp_sde_gpu":
                return sampler_with_karras("DPM++ SDE", scheduler_l)
            case "dpmpp_2m":
                return sampler_with_karras("DPM++ 2M", scheduler_l)
            case "dpmpp_2m_sde" | "dpmpp_2m_sde_gpu":
                return sampler_with_karras("DPM++ 2M SDE", scheduler_l)
            case "dpmpp_3m_sde" | "dpmpp_3m_sde_gpu":
                return sampler_with_karras_exponential("DPM++ 3M SDE", scheduler_l)
            case "lcm":
                return "LCM"
            case "ddim":
                return "DDIM"
            case "plms":
                return "PLMS"
            case "uni_pc" | "uni_pc_bh2":
                return "UniPC"

        # Fallback: include scheduler suffix when present and not 'normal'
        if not scheduler_l or scheduler_l == "normal":
            if _debug_prompts_enabled():
                logger.debug(
                    cstr("[Metadata Debug] Civitai mapper: final result '%s'").msg,
                    sampler or "",
                )
            return sampler or ""
        # Only append scheduler if we have a real sampler string (avoid leading underscore)
        res = f"{sampler}_{scheduler_l}" if sampler else (scheduler or "")
        if _debug_prompts_enabled():
            logger.debug(cstr("[Metadata Debug] Civitai mapper: final result '%s'").msg, res)
        return res<|MERGE_RESOLUTION|>--- conflicted
+++ resolved
@@ -83,20 +83,11 @@
 class _OutputCacheCompat:
     """Bridge ComfyUI 0.3.64 dict caches with the 0.3.65+ execution API.
 
-<<<<<<< HEAD
-    ComfyUI 0.3.65+ changed get_input_data to expect an execution_list with
-    get_output_cache() method instead of a plain dict. This wrapper provides
-    backward compatibility by wrapping the outputs dict with the expected interface.
-
-    Some ComfyUI versions call get_output_cache() while others call get_cache().
-    This wrapper provides both methods for maximum compatibility.
-=======
     Starting in 0.3.65 the runtime calls ``get_input_data`` with an object that
     exposes ``get_output_cache`` (and sometimes ``get_cache``) instead of a raw
     dict. Older builds still pass a dict populated by ``prompt_executer``. This
     wrapper keeps our capture traversal stable by presenting the newer methods
     while delegating lookups to the original outputs mapping.
->>>>>>> 1f61344f
     """
 
     def __init__(self, outputs_dict):
@@ -120,22 +111,6 @@
         return self._outputs.get(input_unique_id)
 
     def get_cache(self, input_unique_id, unique_id):
-<<<<<<< HEAD
-        """Alias for get_output_cache for compatibility with different ComfyUI versions.
-
-        Args:
-            input_unique_id: The node ID to get output from
-            unique_id: The current node ID (unused in dict-based cache)
-
-        Returns:
-            The cached output tuple or None if not found
-        """
-        return self.get_output_cache(input_unique_id, unique_id)
-
-
-# Versioning and feature flags
-CAPTURE_VERSION = "1.2.2"
-=======
         """An alias for `get_output_cache` for backward compatibility.
 
         Args:
@@ -146,7 +121,6 @@
             The cached output, or None if not found.
         """
         return self.get_output_cache(input_unique_id, unique_id)
->>>>>>> 1f61344f
 
 
 # Dynamic flag function so tests can toggle at runtime instead of snapshot at import
