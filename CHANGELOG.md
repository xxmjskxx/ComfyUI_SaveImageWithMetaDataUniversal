# Changelog

All notable changes to this project will be documented in this file.

## [Unreleased]
_No changes yet._

<<<<<<< HEAD
## [1.2.4] - 2025-11-12
### Changed
- Changelog corrected to accurately attribute ComfyUI 0.3.65+ compatibility fix to 1.2.3 (added Errata under 1.2.2).

### Internal
- Merge PR #53 (documentation alignment); no functional code changes beyond prior releases.

### Notes
- Pure documentation / release metadata correction; users on 1.2.3 already have the fix.

## [1.2.3] - 2025-11-13
### Fixed
- Resolved AttributeError in ComfyUI 0.3.65+ cache flows (compat wrapper + capture robustness).
- Added missing `get_cache` alias ensuring forward compatibility (Issue #29 continuity from prior groundwork).
- Minor README clarifications (rerun nodes note) and typo corrections.

### Changed
- Path normalization (`_test_outputs` → `tests/_test_outputs`) carried forward; documentation note on workflow rerun behavior.

### Internal
- Merge PR #51 and #52 consolidated compatibility work introduced earlier but not present in v1.2.2 tag.
- Backfills release notes accuracy for earlier mistaken attribution.

### Notes
- This release contains the compatibility fix previously (incorrectly) listed under 1.2.2. See 1.2.2 Errata.

## [1.2.2] - 2025-11-12
### Fixed
- Lint compliance adjustments to test metadata validation script (`validate_metadata.py`) for ruff 120 char limit.
- Minor sampler name recovery heuristics documented (no breaking changes).

### Changed
- Improved error message formatting for LoRA name mismatches and missing LoRAs.
- Structured internal functions now use wrapped long lines for readability within tooling constraints.
- Added ComfyUI cli test scripts and workflows to `tests\comfyui_cli_tests`.
- Changed all references of `_test_outputs` to `tests/_test_outputs`.
- Update version in `saveimage_unimeta/capture.py` to 1.2.2.

### Internal
- Follow‑up to undocumented 1.2.1; consolidates sampler fallback and validation script lint compliance.
### Errata
- The ComfyUI 0.3.65+ AttributeError fix and `get_cache` alias were not in the v1.2.2 tag; they landed later and are correctly part of 1.2.3.

## [1.2.1] - 2025-10-15
### Added
- Compatibility wrapper `_OutputCacheCompat` for evolving ComfyUI API (supports `get_output_cache`).
- Expanded CLI workflow validation utilities (`tests/comfyui_cli_tests/validate_metadata.py`, workflow JSON fixtures) covering sampler, prompt, LoRA, embedding, size, and fallback scenarios.
- Additional workflow test JSONs for large JPEG/WebP metadata fallback edge cases and dual‑prompt Flux variants.
- Test `test_output_cache_compat.py` ensuring wrapper behavior.

### Changed
- Refined capture traversal to gracefully skip absent prompt executer caches without aborting image save.
- Improved sampler name recovery heuristics (graph introspection + token scan) prior to 1.2.2 robustness tweaks.
- Cleaned test imports & trimmed legacy artifacts for faster CI feedback.

### Fixed
- Minor path and casing inconsistencies in workflow test fixtures.
- Early fallback handling for missing Flux dual prompts (T5 / CLIP) in validation paths.

### Internal
- Foundation work preparing for 1.2.2 capture robustness; this release documents previously unrecorded changes between v1.2.0 and v1.2.2.
=======
## [1.3.0] - 2025-10-31
### Added
- **Compatibility wrapper for ComfyUI 0.3.65+**: `_OutputCacheCompat` class provides backward compatibility for API changes in get_input_data execution_list parameter.
- Unified artifact resolution system via `pathresolve.py` module with `try_resolve_artifact()` and `load_or_calc_hash()` helpers.
- Centralized `EXTENSION_ORDER` constant for consistent extension priority across all model types.
- Enhanced filename sanitization with `sanitize_candidate()` to handle Windows-problematic trailing punctuation.
- Comprehensive test suite for special character filenames including unicode, punctuation, and version numbers with dots.
- Hash logging modes with configurable levels (none/filename/path/detailed/debug) and propagation control.
- Hash basename logging and relative path hashing capabilities.
- Tests for hash logging, startup message deduplication, LoRA dots fix, and OutputCache compatibility.
- Support for sidecar `.sha256` file validation with proper format checking.
- PEP 562 lazy attribute access for `saveimage_unimeta` subpackage import.

### Changed
- Consolidated duplicate resolution logic across model/VAE/LoRA/UNet hash functions into reusable helpers.
- Improved filename resolution to handle names with multiple dots (e.g., `model.v1.2.3.safetensors`).
- Enhanced startup logging with session-based deduplication using logging registry.
- Moved `importlib` to module scope in `__init__.py` to avoid repeated imports.
- Refined exception handling to narrow catches where appropriate (OSError instead of broad Exception).
- Updated hash calculation to use centralized `load_or_calc_hash()` with sidecar support.
- Wrapped outputs dict with `_OutputCacheCompat` for ComfyUI 0.3.65+ compatibility.

### Fixed
- **Compatibility with ComfyUI 0.3.65+** which changed get_input_data to expect execution_list with get_output_cache() method.
- Filename resolution errors for models with version numbers containing dots (e.g., `dark_gothic_fantasy_xl_3.01`).
- Edge cases in `os.path.splitext()` handling for filenames with multiple extensions.
- Hash logging propagation issues via environment variable control.
- Startup message printing multiple times on module reload.
- Invalid noqa comment in test_show_any.py.

## [1.2.1] - 2025-10-09
### Added
- Tests for filename resolution with dots/special characters and startup message deduplication.

### Changed
- Narrowed import exception handling to avoid masking AttributeError during imports.
- Centralized logger initialization to avoid duplicate banners; controlled propagation via env.

### Fixed
- Filename resolution for names with trailing dots/spaces and internal dots via sanitized candidate handling.
- Prevented startup message from printing more than once.
>>>>>>> 1f61344f

## [1.2.0] - 2025-09-26
### Added
- Tests: missing-only lens behavior, forced sampler role retention, scanner cache path parity.
- Dummy `KSampler` test shim for stable sampler detection under test mode.
- Benchmark relocated to `tests/bench/bench_merge_performance.py` (no runtime surface impact).
- Initial coverage threshold enforcement (fail-under 35%) with multi-version matrix (3.10–3.12).
- Baseline rule cache in `Metadata Rule Scanner` (diff report: `BaselineCache=hit:X|miss:Y`).
- Dropdown backup restore selector for `Save Custom Metadata Rules` (`restore_backup_set`).
- Central diff parsing helper (`tests/diff_utils.parse_diff_report`).
- Scanner tests for forced metafield retention and cache hit accounting.

### Changed
- Scanner semantics clarified: `include_existing=False` activates missing-only lens (documentation + logs). (Interim experiment to default True was reverted before release; final default remains False — no breaking change to prior public behavior.)
- Unified test artifact isolation: writer, loader, and scanner prefer `_test_outputs/user_rules` in `METADATA_TEST_MODE`.
- Path parity updates for user rule JSON (writer + scanner mtime cache logic).
- Moved `MIGRATIONS.md` to `docs/`.
- Consolidated dual CI workflows into single `unimeta-ci.yml` (matrix tests, coverage, strict & autofix lint jobs).
- Clarified scanner `include_existing` tooltip (explicit include vs missing-only lens when disabled) and expanded `rules_json_string` tooltip (schema guidance, allowed rule keys).

### Removed
- Root `folder_paths.py` test stub (tests supply their own stub early).
- Legacy example user rule JSON files and obsolete design scratch file.

### Fixed
- Loader runtime test-mode path detection (ensures user JSON merges correctly under coverage import order).
- Coverage “No source for code” error: placeholder `generated_user_rules.py` + coverage omit.
- Timestamp helper now validates optional `-N` suffix correctly.
- Failing append placeholder test due to path mismatch after isolation changes.
- Potential stale baseline in scanner cache when isolated test directory used.
- Narrowed broad `Exception` catches in migration fallback to `OSError` (reduces risk of swallowing logic errors).
- Removed duplicate registration block in missing-lens sampler roles test.
- Minor tooltip long-line wrapping & consistency adjustments across nodes.

## [1.1.2] - 2025-09-26
### Added
- Collapsible README section pattern unified ("More:" details blocks) for improved scanability.
- Migration guide relocated to `docs/MIGRATIONS.md` (clearer docs structure).
### Changed
- README Quick Start simplified (heading outside collapsible + consistent details styling).
- Refined documentation anchors & internal links for fallback tips and parameters.
### Fixed
- Benchmark script now ensures `_test_outputs` directory exists before writing JSON output.
- Eliminated duplicated `METADATA_TEST_MODE` parsing in tests via new `metadata_test_mode` fixture (reduces drift risk).

## [1.1.1] - 2025-09-25
### Added
- Benchmark script `bench_merge_performance.py` (verifies sampler merge helper adds <5% overhead; ~4.8% in synthetic test).
- Negative tests for malformed capture and sampler user JSON structures (ignored safely without clobbering).
- CI matrix expanded to run with and without `METADATA_TEST_MODE` across supported Python versions.
### Changed
- Refactored loader merge logic: extracted `_merge_user_sampler_entry`, `_merge_extension_capture_entry`, `_merge_user_capture_entry` for clarity & maintainability.
- Simplified sampler per-key merge with validation and shallow update semantics encapsulated in helper.
- Clarified `METADATA_TEST_MODE` parsing (only explicit truthy tokens enable test mode; "0" no longer truthy).
- Improved readability of selector utilities (updated `selectors.py`).
### Fixed
- Loader now skips non-mapping sampler entries instead of overwriting with invalid data.
- Conditional tests now skip gracefully when baseline definitions intentionally empty under test mode.

## [1.1.0] - 2025-09-24
Note: 1.0.0 was the first public registry release; this minor release formalizes post‑1.0 refactor cleanup (shim removal) and new UI/node enhancements.

### Added
- Node: `Show Any (Any to String)` — accepts any input, converts to STRING, displays on canvas; supports batching.
- Frontend: `web/show_text_unimeta.js` extended to handle `ShowAny|unimeta` and `ShowText|unimeta` with robust payload parsing.
- Frontend: Dynamic textarea sizing and node recompute to reduce overlap at small zoom levels.
- Tests: `tests/test_show_any.py` covering `_safe_to_str`, UI/result shapes, workflow widget persistence, and wildcard `AnyType` semantics.
- Docs: Expanded README sections (ToC sync, sampler selection, metadata list, JPEG fallback tips). Japanese README aligned to English.
- Save node option `suppress_missing_class_log` to suppress informational missing class list log (reduces noise in large graphs).

### Changed
- Frontend separation: `web/show_text.js` now targets base `ShowText` only to avoid double initialization with UniMeta variants.
- Improved truncation suffix documentation and test expectations for `_safe_to_str`.
- Removed legacy compatibility shim `saveimage_unimeta/nodes/node.py`; direct imports now required:
	- `SaveImageWithMetaDataUniversal` → `saveimage_unimeta.nodes.save_image`
	- `SaveCustomMetadataRules` → `saveimage_unimeta.nodes.rules_writer`
	- `MetadataRuleScanner` → `saveimage_unimeta.nodes.scanner`
	- Centralized EXIF test monkeypatch target: `saveimage_unimeta.piexif_alias.piexif`.

### Fixed
- Prevented double widget injection causing textarea overlap in UniMeta nodes.
- UI display not updating for `ShowAny|unimeta` in certain payload shapes (now reads `message.ui.text`).
- Readme anchor correction for `Format & Fallback Quick Tips`.

## [0.2.0] - 2025-09-19
### Added
- `MetadataRuleScanner` scanning node (rule suggestion) separate from force include config.
- `MetadataForceInclude` node to manage globally forced node class names.
- Global registry `FORCED_INCLUDE_CLASSES` with helpers: `set_forced_include`, `clear_forced_include`.

### Changed
- Split concerns: scanning vs forced class configuration (previous single scanner responsibilities divided into two nodes).
- Improved description wrapping for `SaveImageWithMetaDataUniversal` to satisfy style guidance.

### Metadata Fallback
- Maintained multi-stage JPEG metadata fallback: full EXIF → reduced-exif → minimal → COM marker with fallback annotation.

### Notes
- Remaining long lines in `node.py` are legacy and will be incrementally cleaned.

---

<<<<<<< HEAD
[Unreleased]: https://github.com/xxmjskxx/ComfyUI_SaveImageWithMetaDataUniversal/compare/v1.2.4...HEAD
[1.2.4]: https://github.com/xxmjskxx/ComfyUI_SaveImageWithMetaDataUniversal/compare/v1.2.3...v1.2.4
[1.2.3]: https://github.com/xxmjskxx/ComfyUI_SaveImageWithMetaDataUniversal/compare/v1.2.2...v1.2.3
[1.2.2]: https://github.com/xxmjskxx/ComfyUI_SaveImageWithMetaDataUniversal/compare/v1.2.1...v1.2.2
=======
[Unreleased]: https://github.com/xxmjskxx/ComfyUI_SaveImageWithMetaDataUniversal/compare/v1.2.1...HEAD
>>>>>>> 1f61344f
[1.2.1]: https://github.com/xxmjskxx/ComfyUI_SaveImageWithMetaDataUniversal/compare/v1.2.0...v1.2.1
[1.2.0]: https://github.com/xxmjskxx/ComfyUI_SaveImageWithMetaDataUniversal/compare/v1.1.2...v1.2.0

## [0.1.0] - 2025-09-20 (Initial Internal Release)
Baseline derived from upstream [`nkchocoai/ComfyUI-SaveImageWithMetaData`](https://github.com/nkchocoai/ComfyUI-SaveImageWithMetaData/) with extensive architectural and feature expansion aggregated prior to release.

### Nodes Introduced
| Node | Purpose |
| ---- | ------- |
| `SaveImageWithMetaDataUniversal` | Core image save + enriched metadata & parameters (PNGInfo / EXIF / WebP). |
| `Metadata Rule Scanner` | Analyze installed nodes, suggest capture rules & sampler associations. |
| `Save Custom Metadata Rules` | Persist accepted rule suggestions to user rules file. |
| `Metadata Force Include` | Manage globally forced node class names for guaranteed capture. |
| `Create Extra MetaData` | Inject arbitrary additional key-value pairs. |
| `Show generated_user_rules.py` | Display merged user rules for review/edit. |
| `Save generated_user_rules.py` | Validate and write edited rules back to disk. |
| `Show Text (UniMeta)` | Display connected text outputs (local variant). |

### Core Additions
- Universal capture pipeline (`Capture` + dynamic rule loading) covering prompts, models, VAEs, LoRAs, embeddings, samplers, guidance, shift, clip models.
- Multi-format save: PNG (PNGInfo), lossless WebP, JPEG (EXIF) with staged fallback and parameter string annotation.
- Dynamic rule generation workflow: `Metadata Rule Scanner` + `Save Custom Metadata Rules` nodes; persisted user rule file merge logic.
- Global forced include management via `Metadata Force Include` node and `FORCED_INCLUDE_CLASSES` registry.
- Parameter string generation aligned with Automatic1111 style (single-line) plus test mode (multiline) for deterministic snapshots.
- Hash caching using `.sha256` sidecars for model, VAE, LoRA (truncated SHA256 display, reused once computed).
- LoRA detection (single, stacked loaders, inline prompt tags) with optional summary + per-item detail lines.
- Filename token system with truncation (`%pprompt:[n]%`, `%model:[n]%`, timestamp patterning).
- Environment flag system (runtime evaluated) for hash detail suppression, LoRA summary suppression, test mode formatting, and prompt debug logging.

### JPEG Metadata Fallback System
- Size-aware staged degradation: full → reduced-exif → minimal → com-marker.
- Minimal stage allowlist retains prompts, sampler core settings, seed, model/vae names+hashes, hash summary, generator version, LoRAs.
- Automatic annotation `Metadata Fallback: <stage>` appended only once to parameter string.
- Configurable UI cap `max_jpeg_exif_kb` (hard limit 64KB) with recommendations.

### Sampler & Graph Intelligence
- BFS trace + sampler heuristic selection (`Trace`) with distance-based selection modes (Farthest, Nearest, By node ID).
- Heuristic fallback when sampler not explicitly matched (based on presence of key metafields like Steps/CFG).

### Metadata Integrity & Ordering
- Stable key ordering; only append new fields to avoid churn.
- Consistent trimming rules for minimal fallback to preserve downstream parsing reliability.
- Comma replacement with `/` in extra metadata values to avoid downstream naive split issues.

### Developer / Maintenance Enhancements
- Central AI assistant instructions (`.github/copilot-instructions.md`) describing architecture, constraints, safe-edit rules.
- Expanded README with quick tips, fallback behavior explanation, environment flags table, filename token reference.
- Logging over raw prints; debug flags for prompt capture.
- Testing support: multiline deterministic parameters under `METADATA_TEST_MODE`.

### Archived / Deferred (Documented Separately)
- Archived prototype in `web/disabled/metadata_rule_scanner/` (editor UI) documented in `docs/FUTURE_AND_PROTOTYPES.md`.
- Workflow compression placeholder design (`docs/WORKFLOW_COMPRESSION_DESIGN.md`).

### Compatibility / Interop
- Civitai-aligned sampler & CFG mapping option (`guidance_as_cfg`, `civitai_sampler`).
- Lossless WebP parity with PNG for workflow embedding.

### Security / Performance
- Avoid repeated hashing by sidecar reuse; truncated display for readability.
- No multi-segment EXIF writes (explicitly out-of-scope for simplicity & compatibility).

### Breaks / Differences From Upstream
- Separation of scanning vs forced include responsibilities into dedicated nodes.
- JPEG fallback semantics and parameter string marker (not present upstream).
- Extended LoRA and embedding hashing & display structures.
- Environment flag driven runtime behavior toggles (no restart required).

---
<|MERGE_RESOLUTION|>--- conflicted
+++ resolved
@@ -5,69 +5,6 @@
 ## [Unreleased]
 _No changes yet._
 
-<<<<<<< HEAD
-## [1.2.4] - 2025-11-12
-### Changed
-- Changelog corrected to accurately attribute ComfyUI 0.3.65+ compatibility fix to 1.2.3 (added Errata under 1.2.2).
-
-### Internal
-- Merge PR #53 (documentation alignment); no functional code changes beyond prior releases.
-
-### Notes
-- Pure documentation / release metadata correction; users on 1.2.3 already have the fix.
-
-## [1.2.3] - 2025-11-13
-### Fixed
-- Resolved AttributeError in ComfyUI 0.3.65+ cache flows (compat wrapper + capture robustness).
-- Added missing `get_cache` alias ensuring forward compatibility (Issue #29 continuity from prior groundwork).
-- Minor README clarifications (rerun nodes note) and typo corrections.
-
-### Changed
-- Path normalization (`_test_outputs` → `tests/_test_outputs`) carried forward; documentation note on workflow rerun behavior.
-
-### Internal
-- Merge PR #51 and #52 consolidated compatibility work introduced earlier but not present in v1.2.2 tag.
-- Backfills release notes accuracy for earlier mistaken attribution.
-
-### Notes
-- This release contains the compatibility fix previously (incorrectly) listed under 1.2.2. See 1.2.2 Errata.
-
-## [1.2.2] - 2025-11-12
-### Fixed
-- Lint compliance adjustments to test metadata validation script (`validate_metadata.py`) for ruff 120 char limit.
-- Minor sampler name recovery heuristics documented (no breaking changes).
-
-### Changed
-- Improved error message formatting for LoRA name mismatches and missing LoRAs.
-- Structured internal functions now use wrapped long lines for readability within tooling constraints.
-- Added ComfyUI cli test scripts and workflows to `tests\comfyui_cli_tests`.
-- Changed all references of `_test_outputs` to `tests/_test_outputs`.
-- Update version in `saveimage_unimeta/capture.py` to 1.2.2.
-
-### Internal
-- Follow‑up to undocumented 1.2.1; consolidates sampler fallback and validation script lint compliance.
-### Errata
-- The ComfyUI 0.3.65+ AttributeError fix and `get_cache` alias were not in the v1.2.2 tag; they landed later and are correctly part of 1.2.3.
-
-## [1.2.1] - 2025-10-15
-### Added
-- Compatibility wrapper `_OutputCacheCompat` for evolving ComfyUI API (supports `get_output_cache`).
-- Expanded CLI workflow validation utilities (`tests/comfyui_cli_tests/validate_metadata.py`, workflow JSON fixtures) covering sampler, prompt, LoRA, embedding, size, and fallback scenarios.
-- Additional workflow test JSONs for large JPEG/WebP metadata fallback edge cases and dual‑prompt Flux variants.
-- Test `test_output_cache_compat.py` ensuring wrapper behavior.
-
-### Changed
-- Refined capture traversal to gracefully skip absent prompt executer caches without aborting image save.
-- Improved sampler name recovery heuristics (graph introspection + token scan) prior to 1.2.2 robustness tweaks.
-- Cleaned test imports & trimmed legacy artifacts for faster CI feedback.
-
-### Fixed
-- Minor path and casing inconsistencies in workflow test fixtures.
-- Early fallback handling for missing Flux dual prompts (T5 / CLIP) in validation paths.
-
-### Internal
-- Foundation work preparing for 1.2.2 capture robustness; this release documents previously unrecorded changes between v1.2.0 and v1.2.2.
-=======
 ## [1.3.0] - 2025-10-31
 ### Added
 - **Compatibility wrapper for ComfyUI 0.3.65+**: `_OutputCacheCompat` class provides backward compatibility for API changes in get_input_data execution_list parameter.
@@ -98,18 +35,67 @@
 - Startup message printing multiple times on module reload.
 - Invalid noqa comment in test_show_any.py.
 
-## [1.2.1] - 2025-10-09
-### Added
-- Tests for filename resolution with dots/special characters and startup message deduplication.
-
-### Changed
-- Narrowed import exception handling to avoid masking AttributeError during imports.
-- Centralized logger initialization to avoid duplicate banners; controlled propagation via env.
-
-### Fixed
-- Filename resolution for names with trailing dots/spaces and internal dots via sanitized candidate handling.
-- Prevented startup message from printing more than once.
->>>>>>> 1f61344f
+## [1.2.4] - 2025-11-12
+### Changed
+- Changelog corrected to accurately attribute ComfyUI 0.3.65+ compatibility fix to 1.2.3 (added Errata under 1.2.2).
+
+### Internal
+- Merge PR #53 (documentation alignment); no functional code changes beyond prior releases.
+
+### Notes
+- Pure documentation / release metadata correction; users on 1.2.3 already have the fix.
+
+## [1.2.3] - 2025-11-13
+### Fixed
+- Resolved AttributeError in ComfyUI 0.3.65+ cache flows (compat wrapper + capture robustness).
+- Added missing `get_cache` alias ensuring forward compatibility (Issue #29 continuity from prior groundwork).
+- Minor README clarifications (rerun nodes note) and typo corrections.
+
+### Changed
+- Path normalization (`_test_outputs` → `tests/_test_outputs`) carried forward; documentation note on workflow rerun behavior.
+
+### Internal
+- Merge PR #51 and #52 consolidated compatibility work introduced earlier but not present in v1.2.2 tag.
+- Backfills release notes accuracy for earlier mistaken attribution.
+
+### Notes
+- This release contains the compatibility fix previously (incorrectly) listed under 1.2.2. See 1.2.2 Errata.
+
+## [1.2.2] - 2025-11-12
+### Fixed
+- Lint compliance adjustments to test metadata validation script (`validate_metadata.py`) for ruff 120 char limit.
+- Minor sampler name recovery heuristics documented (no breaking changes).
+
+### Changed
+- Improved error message formatting for LoRA name mismatches and missing LoRAs.
+- Structured internal functions now use wrapped long lines for readability within tooling constraints.
+- Added ComfyUI cli test scripts and workflows to `tests\comfyui_cli_tests`.
+- Changed all references of `_test_outputs` to `tests/_test_outputs`.
+- Update version in `saveimage_unimeta/capture.py` to 1.2.2.
+
+### Internal
+- Follow‑up to undocumented 1.2.1; consolidates sampler fallback and validation script lint compliance.
+### Errata
+- The ComfyUI 0.3.65+ AttributeError fix and `get_cache` alias were not in the v1.2.2 tag; they landed later and are correctly part of 1.2.3.
+
+## [1.2.1] - 2025-10-15
+### Added
+- Compatibility wrapper `_OutputCacheCompat` for evolving ComfyUI API (supports `get_output_cache`).
+- Expanded CLI workflow validation utilities (`tests/comfyui_cli_tests/validate_metadata.py`, workflow JSON fixtures) covering sampler, prompt, LoRA, embedding, size, and fallback scenarios.
+- Additional workflow test JSONs for large JPEG/WebP metadata fallback edge cases and dual‑prompt Flux variants.
+- Test `test_output_cache_compat.py` ensuring wrapper behavior.
+
+### Changed
+- Refined capture traversal to gracefully skip absent prompt executer caches without aborting image save.
+- Improved sampler name recovery heuristics (graph introspection + token scan) prior to 1.2.2 robustness tweaks.
+- Cleaned test imports & trimmed legacy artifacts for faster CI feedback.
+
+### Fixed
+- Minor path and casing inconsistencies in workflow test fixtures.
+- Early fallback handling for missing Flux dual prompts (T5 / CLIP) in validation paths.
+
+### Internal
+- Foundation work preparing for 1.2.2 capture robustness; this release documents previously unrecorded changes between v1.2.0 and v1.2.2.
 
 ## [1.2.0] - 2025-09-26
 ### Added
@@ -212,14 +198,10 @@
 
 ---
 
-<<<<<<< HEAD
 [Unreleased]: https://github.com/xxmjskxx/ComfyUI_SaveImageWithMetaDataUniversal/compare/v1.2.4...HEAD
 [1.2.4]: https://github.com/xxmjskxx/ComfyUI_SaveImageWithMetaDataUniversal/compare/v1.2.3...v1.2.4
 [1.2.3]: https://github.com/xxmjskxx/ComfyUI_SaveImageWithMetaDataUniversal/compare/v1.2.2...v1.2.3
 [1.2.2]: https://github.com/xxmjskxx/ComfyUI_SaveImageWithMetaDataUniversal/compare/v1.2.1...v1.2.2
-=======
-[Unreleased]: https://github.com/xxmjskxx/ComfyUI_SaveImageWithMetaDataUniversal/compare/v1.2.1...HEAD
->>>>>>> 1f61344f
 [1.2.1]: https://github.com/xxmjskxx/ComfyUI_SaveImageWithMetaDataUniversal/compare/v1.2.0...v1.2.1
 [1.2.0]: https://github.com/xxmjskxx/ComfyUI_SaveImageWithMetaDataUniversal/compare/v1.1.2...v1.2.0
 
