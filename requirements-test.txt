--- conflicted
+++ resolved
@@ -1,12 +1,3 @@
-<<<<<<< HEAD
-#requirements for test environment
-
-pytest>=8.2
-pillow>=10.0
-numpy>=1.26
-piexif>=1.1
-ruff>=0.5
-=======
 # Testing and development dependencies
 
 # Core testing framework
@@ -29,5 +20,4 @@
 # tomli>=1.2.0  # Only needed for Python < 3.11, commented out as it's optional
 
 # Note: click is used in some tests but is not a core dependency
-# click>=8.0.0  # Commented out as it's only used in one isolated test
->>>>>>> 1f61344f
+# click>=8.0.0  # Commented out as it's only used in one isolated test